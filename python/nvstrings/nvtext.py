--- conflicted
+++ resolved
@@ -82,15 +82,9 @@
     ----------
     strs : nvstrings
         The strings for this operation
-<<<<<<< HEAD
     delimiter : str or nvstrings or list of strs
         The characters used to locate the split points of each string.
         Default is space.
-=======
-    delimiter : str
-        The character used to locate the split points of each string.
-        Default is whitespace.
->>>>>>> 0d5caeef
     devptr : GPU memory pointer
         Must be able to hold at least strs.size() of int32 values.
 
