# Copyright (c) 2018, NVIDIA CORPORATION.

from libgdf_cffi import libgdf, ffi

from cudf.dataframe.dataframe import Column
from cudf.dataframe.numerical import NumericalColumn
from cudf.dataframe.dataframe import DataFrame
from cudf.dataframe.datetime import DatetimeColumn
from cudf._gdf import nvtx_range_push, nvtx_range_pop

import numpy as np
import collections.abc


def _wrap_string(text):
    if(text is None):
        return ffi.NULL
    else:
        return ffi.new("char[]", text.encode())


def read_csv(filepath, lineterminator='\n',
             quotechar='"', quoting=True, doublequote=True,
             header='infer',
             mangle_dupe_cols=True, usecols=None,
             delimiter=',', sep=None, delim_whitespace=False,
             skipinitialspace=False, names=None, dtype=None,
             skipfooter=0, skiprows=0, dayfirst=False, compression='infer',
             thousands=None, decimal='.'):
    """
    Load and parse a CSV file into a DataFrame

    Parameters
    ----------
    filepath : str
        Path of file to be read.
    delimiter : char, default ','
        Delimiter to be used.
    delim_whitespace : bool, default False
        Determines whether to use whitespace as delimiter.
    lineterminator : char, default '\\n'
        Character to indicate end of line.
    skipinitialspace : bool, default False
        Skip spaces after delimiter.
    names : list of str, default None
        List of column names to be used.
    dtype : list of str or dict of {col: dtype}, default None
        List of data types in the same order of the column names
        or a dictionary with column_name:dtype (pandas style).
    quotechar : char, default '"'
        Character to indicate start and end of quote item.
    quoting : bool, default True
        If True, start and end quotechar are removed from returned strings
        If False, start and end quotechar are kept in returned strings
    doublequote : bool, default True
        When quotechar is specified and quoting is True, indicates whether to
        interpret two consecutive quotechar inside fields as single quotechar
    header : int, default 'infer'
        Row number to use as the column names. Default behavior is to infer
        the column names: if no names are passed, header=0;
        if column names are passed explicitly, header=None.
    usecols : list of int or str, default None
        Returns subset of the columns given in the list. All elements must be
        either integer indices (column number) or strings that correspond to
        column names
    mangle_dupe_cols : boolean, default True
        Duplicate columns will be specified as 'X','X.1',...'X.N'.
    skiprows : int, default 0
        Number of rows to be skipped from the start of file.
    skipfooter : int, default 0
        Number of rows to be skipped at the bottom of file.
    compression : {'infer', 'gzip', 'zip', None}, default 'infer'
        For on-the-fly decompression of on-disk data. If ‘infer’, then detect
        compression from the following extensions: ‘.gz’,‘.zip’ (otherwise no
        decompression). If using ‘zip’, the ZIP file must contain only one
        data file to be read in, otherwise the first non-zero-sized file will
        be used. Set to None for no decompression.
    decimal : char, default '.'
        Character used as a decimal point.
    thousands : char, default None
        Character used as a thousands delimiter.

    Returns
    -------
    GPU ``DataFrame`` object.

    Examples
    --------
    foo.txt : ::

        50,50|40,60|30,70|20,80|

    >>> import cudf
    >>> df = cudf.read_csv('foo.txt', delimiter=',', lineterminator='|',
    ...                     names=['col1', 'col2'], dtype=['int64', 'int64'],
    ...                     skiprows=1, skipfooter=1)
    >>> df
      col1 col2
    0 40   60
    1 30   70
    """

    if dtype is not None:
        if isinstance(dtype, collections.abc.Mapping):
            dtype_dict = True
        elif isinstance(dtype, collections.abc.Iterable):
            dtype_dict = False
        else:
            msg = '''dtype must be 'list like' or 'dict' '''
            raise TypeError(msg)
        if names is not None and len(dtype) != len(names):
            msg = '''All column dtypes must be specified.'''
            raise TypeError(msg)

    nvtx_range_push("PYGDF_READ_CSV", "purple")

    csv_reader = ffi.new('csv_read_arg*')

    # Populate csv_reader struct
    file_path = _wrap_string(filepath)
    csv_reader.file_path = file_path

    if header is 'infer':
        header = -1
    header_infer = header
    arr_names = []
    arr_dtypes = []
    if names is None:
        if header is -1:
            header_infer = 0
        if header is None:
            header_infer = -1
        csv_reader.names = ffi.NULL
        csv_reader.num_cols = 0
    else:
        if header is None:
            header_infer = -1
        csv_reader.num_cols = len(names)
        for col_name in names:
            arr_names.append(_wrap_string(col_name))
            if dtype is not None:
                if dtype_dict:
                    arr_dtypes.append(_wrap_string(str(dtype[col_name])))
        names_ptr = ffi.new('char*[]', arr_names)
        csv_reader.names = names_ptr

    if dtype is None:
        csv_reader.dtype = ffi.NULL
    else:
        if not dtype_dict:
            for col_dtype in dtype:
                arr_dtypes.append(_wrap_string(str(col_dtype)))
        dtype_ptr = ffi.new('char*[]', arr_dtypes)
        csv_reader.dtype = dtype_ptr

    csv_reader.use_cols_int = ffi.NULL
    csv_reader.use_cols_int_len = 0
    csv_reader.use_cols_char = ffi.NULL
    csv_reader.use_cols_char_len = 0

    if usecols is not None:
        arr_col_names = []
        if(all(isinstance(x, int) for x in usecols)):
            usecols_ptr = ffi.new('int[]', usecols)
            csv_reader.use_cols_int = usecols_ptr
            csv_reader.use_cols_int_len = len(usecols)
        else:
            for col_name in usecols:
                arr_col_names.append(_wrap_string(col_name))
            col_names_ptr = ffi.new('char*[]', arr_col_names)
            csv_reader.use_cols_char = col_names_ptr
            csv_reader.use_cols_char_len = len(usecols)

    if decimal == delimiter:
        raise ValueError("decimal cannot be the same as delimiter")

    if thousands == delimiter:
        raise ValueError("thousands cannot be the same as delimiter")

    compression_bytes = _wrap_string(compression)

    csv_reader.delimiter = delimiter.encode()
    csv_reader.lineterminator = lineterminator.encode()
    csv_reader.quotechar = quotechar.encode()
    csv_reader.quoting = quoting
    csv_reader.doublequote = doublequote
    csv_reader.delim_whitespace = delim_whitespace
    csv_reader.skipinitialspace = skipinitialspace
    csv_reader.dayfirst = dayfirst
    csv_reader.header = header_infer
    csv_reader.skiprows = skiprows
    csv_reader.skipfooter = skipfooter
<<<<<<< HEAD
    csv_reader.mangle_dupe_cols = mangle_dupe_cols
    csv_reader.windowslinetermination = False
    csv_reader.compression = _wrap_string(compression)
=======
    csv_reader.compression = compression_bytes
>>>>>>> 4cd5e4c4
    csv_reader.decimal = decimal.encode()
    csv_reader.thousands = thousands.encode() if thousands else b'\0'

    # Call read_csv
    libgdf.read_csv(csv_reader)

    out = csv_reader.data
    if out == ffi.NULL:
        raise ValueError("Failed to parse CSV")

    # Extract parsed columns

    outcols = []
    new_names = []
    for i in range(csv_reader.num_cols_out):
        newcol = Column.from_cffi_view(out[i])
        new_names.append(ffi.string(out[i].col_name).decode())
        if(newcol.dtype == np.dtype('datetime64[ms]')):
            outcols.append(newcol.view(DatetimeColumn, dtype='datetime64[ms]'))
        else:
            outcols.append(newcol.view(NumericalColumn, dtype=newcol.dtype))

    # Build dataframe
    df = DataFrame()
    # if names is not None and header_infer is -1:

    for k, v in zip(new_names, outcols):
        df[k] = v

    nvtx_range_pop()

    return df


def read_csv_strings(filepath, lineterminator='\n',
                     quotechar='"', quoting=True, doublequote=True,
                     delimiter=',', sep=None, delim_whitespace=False,
                     skipinitialspace=False, names=None, dtype=None,
                     skipfooter=0, skiprows=0, dayfirst=False, thousands=None,
                     decimal='.'):

    import nvstrings
    from cudf.dataframe.series import Series

    """
    **Experimental**: This function provided only as an alpha way of providing
    a way to use nvstrings alongside cudf.
    Future versions of cuDF will provide cleaner integration.

    Uses mostly same arguments as read_csv.
    Note: Doesn't currently support auto-column detection, header, usecols
    and mangle_dupe_cols args.

    Returns list of Series objects for numeric or date columns and nvstrings
    objects for those columns that are strings (dtype='str').

    Examples
    --------
    foo.txt : ::

        50,abc|40,def|30,ghi|20,jkl|

    .. code-block:: python

      import cudf
      fn = 'foo.txt'
      cols = cudf.io.read_csv_strings(fn, delimiter=',', lineterminator='|',
                           names=['col1', 'col2'], dtype=['int64', 'str'],
                           skiprows=1, skipfooter=1)
      type(cols[0])
      print(cols[0])

      type(cols[1])
      print(cols[1])

    Output:

    .. code-block:: python

      <class 'cudf.series.Series'>
      0 40
      1 30

      <class 'nvstrings.nvstrings'>
      ['def', 'ghi']

    """

    if names is None or dtype is None:
        msg = '''Automatic dtype detection not implemented:
        Column names and dtypes must be specified.'''
        raise TypeError(msg)

    if isinstance(dtype, dict):
        dtype_dict = True
    elif isinstance(dtype, list):
        dtype_dict = False
        if len(dtype) != len(names):
            msg = '''All column dtypes must be specified.'''
            raise TypeError(msg)
    else:
        msg = '''dtype must be 'list' or 'dict' '''
        raise TypeError(msg)

    csv_reader = ffi.new('csv_read_arg*')

    # Populate csv_reader struct
    file_path = _wrap_string(filepath)
    csv_reader.file_path = file_path

    arr_names = []
    arr_dtypes = []
    for col_name in names:
        arr_names.append(_wrap_string(col_name))
        if dtype_dict:
            arr_dtypes.append(_wrap_string(str(dtype[col_name])))
    names_ptr = ffi.new('char*[]', arr_names)
    csv_reader.names = names_ptr

    if not dtype_dict:
        for col_dtype in dtype:
            arr_dtypes.append(_wrap_string(str(col_dtype)))
    dtype_ptr = ffi.new('char*[]', arr_dtypes)
    csv_reader.dtype = dtype_ptr

    if decimal == delimiter:
        raise ValueError("decimal cannot be the same as delimiter")

    if thousands == delimiter:
        raise ValueError("thousands cannot be the same as delimiter")

    csv_reader.delimiter = delimiter.encode()
    csv_reader.lineterminator = lineterminator.encode()
    csv_reader.quotechar = quotechar.encode()
    csv_reader.quoting = quoting
    csv_reader.doublequote = doublequote
    csv_reader.delim_whitespace = delim_whitespace
    csv_reader.skipinitialspace = skipinitialspace
    csv_reader.dayfirst = dayfirst
    csv_reader.num_cols = len(names)
    csv_reader.skiprows = skiprows
    csv_reader.skipfooter = skipfooter
    csv_reader.decimal = decimal.encode()
    csv_reader.thousands = thousands.encode() if thousands else b'\0'

    # Call read_csv
    libgdf.read_csv(csv_reader)

    out = csv_reader.data
    if out == ffi.NULL:
        raise ValueError("Failed to parse CSV")

    # Extract parsed columns

    outcols = []
    for i in range(csv_reader.num_cols_out):
        if out[i].dtype == libgdf.GDF_STRING:
            ptr = int(ffi.cast("uintptr_t", out[i].data))
            outcols.append(nvstrings.bind_cpointer(ptr))
        else:
            newcol = Column.from_cffi_view(out[i])
            if(newcol.dtype == np.dtype('datetime64[ms]')):
                col = newcol.view(DatetimeColumn, dtype='datetime64[ms]')
            else:
                col = newcol.view(NumericalColumn, dtype=newcol.dtype)
            outcols.append(Series(col))

    return outcols<|MERGE_RESOLUTION|>--- conflicted
+++ resolved
@@ -190,13 +190,9 @@
     csv_reader.header = header_infer
     csv_reader.skiprows = skiprows
     csv_reader.skipfooter = skipfooter
-<<<<<<< HEAD
     csv_reader.mangle_dupe_cols = mangle_dupe_cols
     csv_reader.windowslinetermination = False
-    csv_reader.compression = _wrap_string(compression)
-=======
     csv_reader.compression = compression_bytes
->>>>>>> 4cd5e4c4
     csv_reader.decimal = decimal.encode()
     csv_reader.thousands = thousands.encode() if thousands else b'\0'
 
