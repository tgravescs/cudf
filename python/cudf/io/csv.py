--- conflicted
+++ resolved
@@ -91,7 +91,7 @@
     Examples
     --------
 
-<<<<<<< HEAD
+
     .. code-block:: python
 
       import cudf
@@ -131,17 +131,6 @@
     --------
     .read_csv_strings
     """
-    if names is None or dtype is None:
-        msg = '''Automatic dtype detection not implemented:
-        Column names and dtypes must be specified.'''
-        raise TypeError(msg)
-
-    if isinstance(dtype, dict):
-        dtype_dict = True
-    elif isinstance(dtype, list):
-        dtype_dict = False
-        if len(dtype) != len(names):
-=======
     if dtype is not None:
         if isinstance(dtype, collections.abc.Mapping):
             dtype_dict = True
@@ -151,7 +140,6 @@
             msg = '''dtype must be 'list like' or 'dict' '''
             raise TypeError(msg)
         if names is not None and len(dtype) != len(names):
->>>>>>> 5bf333b7
             msg = '''All column dtypes must be specified.'''
             raise TypeError(msg)
 
@@ -290,16 +278,9 @@
                      quotechar='"', quoting=True, doublequote=True,
                      delimiter=',', sep=None, delim_whitespace=False,
                      skipinitialspace=False, names=None, dtype=None,
-<<<<<<< HEAD
-                     skipfooter=0, skiprows=0, dayfirst=False):
-=======
                      skipfooter=0, skiprows=0, dayfirst=False, thousands=None,
                      decimal='.', true_values=None, false_values=None):
 
-    import nvstrings
-    from cudf.dataframe.series import Series
-
->>>>>>> 5bf333b7
     """
     **Experimental**: This function exists only as a beta way to use
     `nvstrings <https://nvstrings.readthedocs.io/en/latest/>`_. with cudf.
