# Copyright (c) 2018, NVIDIA CORPORATION.

from __future__ import print_function, division

import inspect
import random
from collections import OrderedDict
from collections.abc import Sequence
import logging
import warnings
import numbers

import numpy as np
import pandas as pd
import pyarrow as pa
from pandas.api.types import is_dict_like

from types import GeneratorType

from librmm_cffi import librmm as rmm

from cudf import formatting, _gdf
from cudf.utils import cudautils, queryutils, applyutils, utils
<<<<<<< HEAD
from .index import as_index, Index, RangeIndex
=======
from cudf.dataframe.index import as_index, Index, RangeIndex
>>>>>>> 0cab7f6c
from cudf.dataframe.series import Series
from cudf.settings import NOTSET, settings
from cudf.comm.serialize import register_distributed_serializer
from cudf.dataframe.categorical import CategoricalColumn
from cudf.dataframe.buffer import Buffer
from cudf._gdf import nvtx_range_push, nvtx_range_pop
from cudf._sort import get_sorted_inds
from cudf.dataframe import columnops

import cudf.bindings.join as cpp_join


class DataFrame(object):
    """
    A GPU Dataframe object.

    Examples
    --------

    Build dataframe with `__setitem__`:

    .. code-block:: python

          from cudf import DataFrame
          df = DataFrame()
          df['key'] = [0, 1, 2, 3, 4]
          df['val'] = [float(i + 10) for i in range(5)]  # insert column
          print(df)

    Output:

    .. code-block:: python

              key  val
          0    0 10.0
          1    1 11.0
          2    2 12.0
          3    3 13.0
          4    4 14.0

    Build dataframe with initializer:

    .. code-block:: python

          from cudf import DataFrame
          import numpy as np
          import datetime as dt
          ids = np.arange(5)

          # Create some datetime data
          t0 = dt.datetime.strptime('2018-10-07 12:00:00', '%Y-%m-%d %H:%M:%S')
          datetimes = [(t0+ dt.timedelta(seconds=x)) for x in range(5)]
          dts = np.array(datetimes, dtype='datetime64')

          # Create the GPU DataFrame
          df = DataFrame([('id', ids), ('datetimes', dts)])
          print(df)

    Output:

    .. code-block:: python

              id               datetimes
          0    0 2018-10-07T12:00:00.000
          1    1 2018-10-07T12:00:01.000
          2    2 2018-10-07T12:00:02.000
          3    3 2018-10-07T12:00:03.000
          4    4 2018-10-07T12:00:04.000

    Convert from a Pandas DataFrame:

    .. code-block:: python

          import pandas as pd
          from pygdf.dataframe import DataFrame
          pdf = pd.DataFrame({'a': [0, 1, 2, 3],'b': [0.1, 0.2, None, 0.3]})
          df = DataFrame.from_pandas(pdf)
          print(df)

    Output:

    .. code-block:: python

            a b
          0 0 0.1
          1 1 0.2
          2 2 nan
          3 3 0.3

    """
    def __init__(self, name_series=None, index=None):
        if index is None:
            index = RangeIndex(start=0)
        self._index = index
        self._size = len(index)
        self._cols = OrderedDict()
        # has initializer?
        if name_series is not None:
            if isinstance(name_series, dict):
                name_series = name_series.items()
            for k, series in name_series:
                self.add_column(k, series, forceindex=index is not None)

    def serialize(self, serialize):
        header = {}
        frames = []
        header['index'], index_frames = serialize(self._index)
        header['index_frame_count'] = len(index_frames)
        frames.extend(index_frames)
        # Use the column directly to avoid duplicating the index
        columns = [col._column for col in self._cols.values()]
        serialized_columns = zip(*map(serialize, columns))
        header['columns'], column_frames = serialized_columns
        header['column_names'] = tuple(self._cols)
        for f in column_frames:
            frames.extend(f)
        return header, frames

    @classmethod
    def deserialize(cls, deserialize, header, frames):
        # Reconstruct the index
        index_header = header['index']
        index_frames = frames[:header['index_frame_count']]
        index = deserialize(index_header, index_frames)
        # Reconstruct the columns
        column_frames = frames[header['index_frame_count']:]
        columns = []
        for k, meta in zip(header['column_names'], header['columns']):
            col_frame_count = meta['frame_count']
            colobj = deserialize(meta, column_frames[:col_frame_count])
            columns.append((k, colobj))
            # Advance frames
            column_frames = column_frames[col_frame_count:]
        return cls(columns, index=index)

    @property
    def dtypes(self):
        """Return the dtypes in this object."""
        return pd.Series([x.dtype for x in self._cols.values()],
                         index=self._cols.keys())

    @property
    def shape(self):
        """Returns a tuple representing the dimensionality of the DataFrame.
        """
        return len(self), len(self._cols)

    def __dir__(self):
        o = set(dir(type(self)))
        o.update(self.__dict__)
        o.update(c for c in self.columns if
                 (isinstance(c, pd.compat.string_types) and
                  pd.compat.isidentifier(c)))
        return list(o)

    def __getattr__(self, key):
        if key != '_cols' and key in self._cols:
            return self[key]

        raise AttributeError("'DataFrame' object has no attribute %r" % key)

    def __getitem__(self, arg):
        """
        If *arg* is a ``str`` or ``int`` type, return the column Series.
        If *arg* is a ``slice``, return a new DataFrame with all columns
        sliced to the specified range.
        If *arg* is an ``array`` containing column names, return a new
        DataFrame with the corresponding columns.
        If *arg* is a ``dtype.bool array``, return the rows marked True

        Examples
        --------
        >>> df = DataFrame([('a', list(range(20))),
        ...                 ('b', list(range(20))),
        ...                 ('c', list(range(20)))])
        >>> df[:4]    # get first 4 rows of all columns
             a    b    c
        0    0    0    0
        1    1    1    1
        2    2    2    2
        3    3    3    3
        >>> df[-5:]  # get last 5 rows of all columns
             a    b    c
        15   15   15   15
        16   16   16   16
        17   17   17   17
        18   18   18   18
        19   19   19   19
        >>>df[['a','c']] # get columns a and c
             a    c
        0    0    0
        1    1    1
        2    2    2
        3    3    3
        >>> df[[True, False, True, False]] # mask the entire dataframe,
        # returning the rows specified in the boolean mask
        """
        if isinstance(arg, str) or isinstance(arg, numbers.Integral):
            s = self._cols[arg]
            s.name = arg
            return s
        elif isinstance(arg, slice):
            df = DataFrame()
            for k, col in self._cols.items():
                df[k] = col[arg]
            return df
        elif isinstance(arg, (list, np.ndarray, pd.Series, Series,)):
            mask = arg
            if isinstance(mask, list):
                mask = np.array(mask)
            df = DataFrame()
            if(mask.dtype == 'bool'):
                # New df-wide index
                selvals, selinds = columnops.column_select_by_boolmask(
                        columnops.as_column(self.index), Series(mask))
                index = self.index.take(selinds.to_gpu_array())
                for col in self._cols:
                    df[col] = Series(self._cols[col][arg], index=index)
                df.set_index(index)
            else:
                for col in arg:
                    df[col] = self[col]
            return df
        else:
            msg = "__getitem__ on type {!r} is not supported"
            raise TypeError(msg.format(type(arg)))

    def __setitem__(self, name, col):
        """Add/set column by *name*
        """

        if name in self._cols:
            self._cols[name] = self._prepare_series_for_add(col)
        else:
            self.add_column(name, col)

    def __delitem__(self, name):
        """
        Drop the given column by *name*.
        """
        self._drop_column(name)

    def __sizeof__(self):
        return sum(col.__sizeof__() for col in self._cols.values())

    def __len__(self):
        """
        Returns the number of rows
        """
        return self._size

    @property
    def empty(self):
        return not len(self)

    def assign(self, **kwargs):
        """
        Assign columns to DataFrame from keyword arguments.

        Examples
        --------

        .. code-block:: python

            import cudf

            df = cudf.DataFrame()
            df = df.assign(a=[0,1,2], b=[3,4,5])
            print(df)

        Output:

        .. code-block:: python

                  a    b
             0    0    3
             1    1    4
             2    2    5

        """
        new = self.copy()
        for k, v in kwargs.items():
            new[k] = v
        return new

    def head(self, n=5):
        """
        Returns the first n rows as a new DataFrame

        Examples
        --------

        .. code-block:: python

            from cudf import DataFrame

            df = DataFrame()
            df['key'] = [0, 1, 2, 3, 4]
            df['val'] = [float(i + 10) for i in range(5)]  # insert column
            print(df.head(2))

        Output

        .. code-block:: python

               key  val
           0    0 10.0
           1    1 11.0

        """
        return self[:n]

    def to_string(self, nrows=NOTSET, ncols=NOTSET):
        """
        Convert to string

        Parameters
        ----------
        nrows : int
            Maximum number of rows to show.
            If it is None, all rows are shown.

        ncols : int
            Maximum number of columns to show.
            If it is None, all columns are shown.

        Examples
        --------

        .. code-block:: python

            from cudf import DataFrame
            df = DataFrame()
            df['key'] = [0, 1, 2]
            df['val'] = [float(i + 10) for i in range(3)]
            df.to_string()

        Output:

        .. code-block:: python

          '   key  val\\n0    0 10.0\\n1    1 11.0\\n2    2 12.0'

        """
        if nrows is NOTSET:
            nrows = settings.formatting.get('nrows')
        if ncols is NOTSET:
            ncols = settings.formatting.get('ncols')

        if nrows is None:
            nrows = len(self)
        else:
            nrows = min(nrows, len(self))  # cap row count

        if ncols is None:
            ncols = len(self.columns)
        else:
            ncols = min(ncols, len(self.columns))  # cap col count

        more_cols = len(self.columns) - ncols
        more_rows = len(self) - nrows

        # Prepare cells
        cols = OrderedDict()
        use_cols = list(self.columns[:ncols - 1])
        if ncols > 0:
            use_cols.append(self.columns[-1])

        for h in use_cols:
            cols[h] = self[h].values_to_string(nrows=nrows)

        # Format into a table
        return formatting.format(index=self._index, cols=cols,
                                 show_headers=True, more_cols=more_cols,
                                 more_rows=more_rows, min_width=2)

    def __str__(self):
        nrows = settings.formatting.get('nrows') or 10
        ncols = settings.formatting.get('ncols') or 8
        return self.to_string(nrows=nrows, ncols=ncols)

    def __repr__(self):
        return "<cudf.DataFrame ncols={} nrows={} >".format(
            len(self.columns),
            len(self),
        )

    # binary, rbinary, unary, orderedcompare, unorderedcompare
    def _call_op(self, other, internal_fn, fn):
        result = DataFrame()
        result.set_index(self.index)
        if isinstance(other, Sequence):
            for k, col in enumerate(self._cols):
                result[col] = getattr(self._cols[col], internal_fn)(
                        other[k],
                        fn,
                )
        elif isinstance(other, DataFrame):
            for col in other._cols:
                if col in self._cols:
                    result[col] = getattr(self._cols[col], internal_fn)(
                            other._cols[col],
                            fn,
                    )
                else:
                    result[col] = Series(cudautils.full(self.shape[0],
                                         np.dtype('float64').type(np.nan),
                                         'float64'), nan_as_null=False)
            for col in self._cols:
                if col not in other._cols:
                    result[col] = Series(cudautils.full(self.shape[0],
                                         np.dtype('float64').type(np.nan),
                                         'float64'), nan_as_null=False)
        elif isinstance(other, Series):
            raise NotImplementedError(
                    "Series to DataFrame arithmetic not supported "
                    "until strings can be used as indices. Try converting your"
                    " Series into a DataFrame first.")
        elif isinstance(other, numbers.Number):
            for col in self._cols:
                result[col] = getattr(self._cols[col], internal_fn)(
                        other,
                        fn,
                )
        else:
            raise NotImplementedError(
                    "DataFrame operations with " + str(type(other)) + " not "
                    "supported at this time.")
        return result

    def _binaryop(self, other, fn):
        return self._call_op(other, '_binaryop', fn)

    def _rbinaryop(self, other, fn):
        return self._call_op(other, '_rbinaryop', fn)

    def _unaryop(self, fn):
        return self._call_op(self, '_unaryop', fn)

    def __add__(self, other):
        return self._binaryop(other, 'add')

    def __radd__(self, other):
        return self._rbinaryop(other, 'add')

    def __sub__(self, other):
        return self._binaryop(other, 'sub')

    def __rsub__(self, other):
        return self._rbinaryop(other, 'sub')

    def __mul__(self, other):
        return self._binaryop(other, 'mul')

    def __rmul__(self, other):
        return self._rbinaryop(other, 'mul')

    def __pow__(self, other):
        if other == 2:
            return self * self
        else:
            return NotImplemented

    def __floordiv__(self, other):
        return self._binaryop(other, 'floordiv')

    def __rfloordiv__(self, other):
        return self._rbinaryop(other, 'floordiv')

    def __truediv__(self, other):
        return self._binaryop(other, 'truediv')

    def __rtruediv__(self, other):
        return self._rbinaryop(other, 'truediv')

    __div__ = __truediv__

    def _unordered_compare(self, other, cmpops):
        return self._call_op(other, '_unordered_compare', cmpops)

    def _ordered_compare(self, other, cmpops):
        return self._call_op(other, '_ordered_compare', cmpops)

    def __eq__(self, other):
        return self._unordered_compare(other, 'eq')

    def __ne__(self, other):
        return self._unordered_compare(other, 'ne')

    def __lt__(self, other):
        return self._ordered_compare(other, 'lt')

    def __le__(self, other):
        return self._ordered_compare(other, 'le')

    def __gt__(self, other):
        return self._ordered_compare(other, 'gt')

    def __ge__(self, other):
        return self._ordered_compare(other, 'ge')

    def __iter__(self):
        return iter(self.columns)

    def iteritems(self):
        """ Iterate over column names and series pairs """
        for k in self:
            yield (k, self[k])

    @property
    def loc(self):
        """
        Returns a label-based indexer for row-slicing and column selection.

        Examples
        --------
        .. code-block:: python

           df = DataFrame([('a', list(range(20))),
                           ('b', list(range(20))),
                           ('c', list(range(20)))])

           # get rows from index 2 to index 5 from 'a' and 'b' columns.
           df.loc[2:5, ['a', 'b']]

        Output:

        .. code-block:: python

               a    b
          2    2    2
          3    3    3
          4    4    4
          5    5    5

        """
        return Loc(self)

    @property
    def iloc(self):
        """
        Returns a  integer-location based indexer for selection by position.

        Examples
        --------
        df = DataFrame([('a', list(range(20))),
                        ('b', list(range(20))),
                        ('c', list(range(20)))])

        #get the row from index 1st
        df.iloc[1]

        # get the rows from indices 0,2,9 and 18.
        df.iloc[[0, 2, 9, 18]]

        # get the rows using slice indices
        df.iloc[3:10:2]

        Output:

        .. code-block:: python

          #get the row from index 1st
          a    1
          b    1
          c    1

          # get the rows from indices 0,2,9 and 18.
               a    b    c
          0    0    0    0
          2    2    2    2
          9    9    9    9
          18   18   18   18

          # get the rows using slice indices
               a    b    c
          3    3    3    3
          5    5    5    5
          7    7    7    7
          9    9    9    9
        """

        return Iloc(self)

    @property
    def columns(self):
        """Returns a tuple of columns
        """
        return pd.Index(self._cols)

    @property
    def index(self):
        """Returns the index of the DataFrame
        """
        return self._index

    def set_index(self, index):
        """Return a new DataFrame with a new index

        Parameters
        ----------
        index : Index, Series-convertible, or str
            Index : the new index.
            Series-convertible : values for the new index.
            str : name of column to be used as series
        """
        # When index is a column name
        if isinstance(index, str):
            df = self.copy(deep=False)
            df._drop_column(index)
            return df.set_index(self[index])
        # Otherwise
        else:
            index = index if isinstance(index, Index) else as_index(index)
            df = DataFrame()
            df._index = index
            for k in self.columns:
                df[k] = self[k].set_index(index)
            return df

    def reset_index(self):
        return self.set_index(RangeIndex(len(self)))

    def take(self, positions, ignore_index=False):
        out = DataFrame()
        for col in self.columns:
            out[col] = self[col].take(positions, ignore_index=ignore_index)
        return out

    def copy(self, deep=True):
        """
        Returns a copy of this dataframe

        Parameters
        ----------
        deep: bool
           Make a full copy of Series columns and Index at the GPU level, or
           create a new allocation with references.
        """
        df = DataFrame()
        df._size = self._size
        if deep:
            df._index = self._index.copy(deep)
            for k in self._cols:
                df._cols[k] = self._cols[k].copy(deep)
        else:
            df._index = self._index
            for k in self._cols:
                df._cols[k] = self._cols[k]
        return df

    def __copy__(self):
        return self.copy(deep=True)

    def __deepcopy__(self, memo={}):
        """
        Parameters
        ----------
        memo, default None
            Standard signature. Unused
        """
        if memo is None:
            memo = {}
        return self.copy(deep=True)

    def _sanitize_columns(self, col):
        """Sanitize pre-appended
           col values
        """
        series = Series(col)
        if len(self) == 0 and len(self.columns) > 0 and len(series) > 0:
            ind = series.index
            arr = rmm.device_array(shape=len(ind), dtype=np.float64)
            size = utils.calc_chunk_size(arr.size, utils.mask_bitsize)
            mask = cudautils.zeros(size, dtype=utils.mask_dtype)
            val = Series.from_masked_array(arr, mask, null_count=len(ind))
            for name in self._cols:
                self._cols[name] = val
            self._index = series.index
            self._size = len(series)

    def _sanitize_values(self, col):
        """Sanitize col values before
           being added
        """
        index = self._index
        series = Series(col)
        sind = series.index

        # This won't handle 0 dimensional arrays which should be okay
        SCALAR = np.isscalar(col)

        if len(self) > 0 and len(series) == 1 and SCALAR:
            arr = rmm.device_array(shape=len(index), dtype=series.dtype)
            cudautils.gpu_fill_value.forall(arr.size)(arr, col)
            return Series(arr)
        elif len(self) > 0 and len(sind) != len(index):
            raise ValueError('Length of values does not match index length')
        return col

    def _prepare_series_for_add(self, col, forceindex=False):
        """Prepare a series to be added to the DataFrame.

        Parameters
        ----------
        col : Series, array-like
            Values to be added.

        Returns
        -------
        The prepared Series object.
        """
        self._sanitize_columns(col)
        col = self._sanitize_values(col)

        empty_index = len(self._index) == 0
        series = Series(col)
        if forceindex or empty_index or self._index == series.index:
            if empty_index:
                self._index = series.index
            self._size = len(series)
            return series
        else:
            return series.set_index(self._index)

    def add_column(self, name, data, forceindex=False):
        """Add a column

        Parameters
        ----------
        name : str
            Name of column to be added.
        data : Series, array-like
            Values to be added.
        """

        if name in self._cols:
            raise NameError('duplicated column name {!r}'.format(name))

        if isinstance(data, GeneratorType):
            data = Series(data)
        series = self._prepare_series_for_add(data, forceindex=forceindex)
        series.name = name
        self._cols[name] = series

    def drop(self, labels):
        """Drop column(s)

        Parameters
        ----------
        labels : str or sequence of strings
            Name of column(s) to be dropped.

        Returns
        -------
        A dataframe without dropped column(s)

        Examples
        --------

        .. code-block:: python

            from cudf import DataFrame

            df = DataFrame()
            df['key'] = [0, 1, 2, 3, 4]
            df['val'] = [float(i + 10) for i in range(5)]
            df_new = df.drop('val')

            print(df)
            print(df_new)

        Output:

        .. code-block:: python

                key  val
            0    0 10.0
            1    1 11.0
            2    2 12.0
            3    3 13.0
            4    4 14.0

                key
            0    0
            1    1
            2    2
            3    3
            4    4
        """
        columns = [labels] if isinstance(labels, str) else list(labels)

        outdf = self.copy()
        for c in columns:
            outdf._drop_column(c)
        return outdf

    def drop_column(self, name):
        """Drop a column by *name*
        """
        warnings.warn(
                'The drop_column method is deprecated. '
                'Use the drop method instead.',
                DeprecationWarning
            )
        self._drop_column(name)

    def _drop_column(self, name):
        """Drop a column by *name*
        """
        if name not in self._cols:
            raise NameError('column {!r} does not exist'.format(name))
        del self._cols[name]

    @classmethod
    def _concat(cls, objs, ignore_index=False):
        nvtx_range_push("PYGDF_CONCAT", "orange")
        if len(set(frozenset(o.columns) for o in objs)) != 1:
            what = set(frozenset(o.columns) for o in objs)
            raise ValueError('columns mismatch: {}'.format(what))
        objs = [o for o in objs]
        if ignore_index:
            index = RangeIndex(sum(map(len, objs)))
        else:
            index = Index._concat([o.index for o in objs])
        data = [(c, Series._concat([o[c] for o in objs], index=index))
                for c in objs[0].columns]
        out = cls(data)
        out._index = index
        nvtx_range_pop()
        return out

    def as_gpu_matrix(self, columns=None, order='F'):
        """Convert to a matrix in device memory.

        Parameters
        ----------
        columns : sequence of str
            List of a column names to be extracted.  The order is preserved.
            If None is specified, all columns are used.
        order : 'F' or 'C'
            Optional argument to determine whether to return a column major
            (Fortran) matrix or a row major (C) matrix.

        Returns
        -------
        A (nrow x ncol) numpy ndarray in "F" order.
        """
        if columns is None:
            columns = self.columns

        cols = [self._cols[k] for k in columns]
        ncol = len(cols)
        nrow = len(self)
        if ncol < 1:
            raise ValueError("require at least 1 column")
        if nrow < 1:
            raise ValueError("require at least 1 row")
        dtype = cols[0].dtype
        if any(dtype != c.dtype for c in cols):
            raise ValueError('all columns must have the same dtype')
        for k, c in self._cols.items():
            if c.null_count > 0:
                errmsg = ("column {!r} has null values. "
                          "hint: use .fillna() to replace null values")
                raise ValueError(errmsg.format(k))

        if order == 'F':
            matrix = rmm.device_array(shape=(nrow, ncol), dtype=dtype,
                                      order=order)
            for colidx, inpcol in enumerate(cols):
                dense = inpcol.to_gpu_array(fillna='pandas')
                matrix[:, colidx].copy_to_device(dense)
        elif order == 'C':
            matrix = cudautils.row_matrix(cols, nrow, ncol, dtype)
        else:
            errmsg = ("order parameter should be 'C' for row major or 'F' for"
                      "column major GPU matrix")
            raise ValueError(errmsg.format(k))
        return matrix

    def as_matrix(self, columns=None):
        """Convert to a matrix in host memory.

        Parameters
        ----------
        columns : sequence of str
            List of a column names to be extracted.  The order is preserved.
            If None is specified, all columns are used.

        Returns
        -------
        A (nrow x ncol) numpy ndarray in "F" order.
        """
        return self.as_gpu_matrix(columns=columns).copy_to_host()

    def one_hot_encoding(self, column, prefix, cats, prefix_sep='_',
                         dtype='float64'):
        """
        Expand a column with one-hot-encoding.

        Parameters
        ----------

        column : str
            the source column with binary encoding for the data.
        prefix : str
            the new column name prefix.
        cats : sequence of ints
            the sequence of categories as integers.
        prefix_sep : str
            the separator between the prefix and the category.
        dtype :
            the dtype for the outputs; defaults to float64.

        Returns
        -------

        a new dataframe with new columns append for each category.

        Examples
        --------

        .. code-block:: python

          import pandas as pd
          from cudf import DataFrame as gdf

          pet_owner = [1, 2, 3, 4, 5]
          pet_type = ['fish', 'dog', 'fish', 'bird', 'fish']
          df = pd.DataFrame({'pet_owner': pet_owner, 'pet_type': pet_type})
          df.pet_type = df.pet_type.astype('category')

          # Create a column with numerically encoded category values
          df['pet_codes'] = df.pet_type.cat.codes
          my_gdf = gdf.from_pandas(df)

          # Create the list of category codes to use in the encoding
          codes = my_gdf.pet_codes.unique()
          enc_gdf = my_gdf.one_hot_encoding('pet_codes', 'pet_dummy', codes)
          enc_gdf.head()

        Output:

        .. code-block:: python

          pet_owner pet_type pet_codes pet_dummy_0 pet_dummy_1 pet_dummy_2
          0         1     fish         2         0.0         0.0         1.0
          1         2      dog         1         0.0         1.0         0.0
          2         3     fish         2         0.0         0.0         1.0
          3         4     bird         0         1.0         0.0         0.0
          4         5     fish         2         0.0         0.0         1.0

        """
        newnames = [prefix_sep.join([prefix, str(cat)]) for cat in cats]
        newcols = self[column].one_hot_encoding(cats=cats, dtype=dtype)
        outdf = self.copy()
        for name, col in zip(newnames, newcols):
            outdf.add_column(name, col)
        return outdf

    def label_encoding(self, column, prefix, cats, prefix_sep='_', dtype=None,
                       na_sentinel=-1):
        """Encode labels in a column with label encoding.

        Parameters
        ----------
        column : str
            the source column with binary encoding for the data.
        prefix : str
            the new column name prefix.
        cats : sequence of ints
            the sequence of categories as integers.
        prefix_sep : str
            the separator between the prefix and the category.
        dtype :
            the dtype for the outputs; see Series.label_encoding
        na_sentinel : number
            Value to indicate missing category.
        Returns
        -------
        a new dataframe with a new column append for the coded values.
        """

        newname = prefix_sep.join([prefix, 'labels'])
        newcol = self[column].label_encoding(cats=cats, dtype=dtype,
                                             na_sentinel=na_sentinel)
        outdf = self.copy()
        outdf.add_column(newname, newcol)

        return outdf

    def _sort_by(self, sorted_indices):
        df = DataFrame()
        # Perform out = data[index] for all columns
        for k in self.columns:
            df[k] = self[k].take(sorted_indices.to_gpu_array())
        return df

    def argsort(self, ascending=True, na_position='last'):
        cols = [series._column for series in self._cols.values()]
        return get_sorted_inds(cols, ascending=ascending,
                               na_position=na_position)

    def sort_index(self, ascending=True):
        """Sort by the index
        """
        return self._sort_by(self.index.argsort(ascending=ascending))

    def sort_values(self, by, ascending=True, na_position='last'):
        """

        Sort by the values row-wise.

        Parameters
        ----------
        by : str or list of str
            Name or list of names to sort by.
        ascending : bool or list of bool, default True
            Sort ascending vs. descending. Specify list for multiple sort
            orders. If this is a list of bools, must match the length of the
            by.
        na_position : {‘first’, ‘last’}, default ‘last’
            'first' puts nulls at the beginning, 'last' puts nulls at the end
        Returns
        -------
        sorted_obj : cuDF DataFrame

        Difference from pandas:
          * Support axis='index' only.
          * Not supporting: inplace, kind

        Examples
        --------

        .. code-block:: python

              from cudf import DataFrame

              a = ('a', [0, 1, 2])
              b = ('b', [-3, 2, 0])
              df = DataFrame([a, b])
              df.sort_values('b')

        Output:

        .. code-block:: python

                    a    b
               0    0   -3
               2    2    0
               1    1    2

        """
        # argsort the `by` column
        return self._sort_by(self[by].argsort(
            ascending=ascending,
            na_position=na_position)
        )

    def nlargest(self, n, columns, keep='first'):
        """Get the rows of the DataFrame sorted by the n largest value of *columns*

        Difference from pandas:
        * Only a single column is supported in *columns*
        """
        return self._n_largest_or_smallest('nlargest', n, columns, keep)

    def nsmallest(self, n, columns, keep='first'):
        """Get the rows of the DataFrame sorted by the n smallest value of *columns*

        Difference from pandas:
        * Only a single column is supported in *columns*
        """
        return self._n_largest_or_smallest('nsmallest', n, columns, keep)

    def _n_largest_or_smallest(self, method, n, columns, keep):
        # Get column to operate on
        if not isinstance(columns, str):
            [column] = columns
        else:
            column = columns
        if not (0 <= n < len(self)):
            raise ValueError("n out-of-bound")
        col = self[column].reset_index()
        # Operate
        sorted_series = getattr(col, method)(n=n, keep=keep)
        df = DataFrame()
        new_positions = sorted_series.index.gpu_values
        for k in self.columns:
            if k == column:
                df[k] = sorted_series
            else:
                df[k] = self[k].reset_index().take(new_positions)
        return df.set_index(self.index.take(new_positions))

    def merge(self, other, on=None, how='left', lsuffix='_x', rsuffix='_y',
              type="", method='hash'):
        """Merge GPU DataFrame objects by performing a database-style join operation
        by columns or indexes.

        Parameters
        ----------
        other : DataFrame
        on : label or list; defaults to None
            Column or index level names to join on. These must be found in
            both DataFrames.

            If on is None and not merging on indexes then
            this defaults to the intersection of the columns
            in both DataFrames.
        how : str, defaults to 'left'
            Only accepts 'left'
            left: use only keys from left frame, similar to
            a SQL left outer join; preserve key order
        lsuffix : str, defaults to '_x'
            Suffix applied to overlapping column names on the left side
        rsuffix : str, defaults to '_y'
            Suffix applied to overlapping column names on the right side
        type : str, defaults to 'hash'

        Returns
        -------
        merged : DataFrame

        Examples
        --------

        .. code-block:: python

            from cudf import DataFrame

            df_a = DataFrame()
            df['key'] = [0, 1, 2, 3, 4]
            df['vals_a'] = [float(i + 10) for i in range(5)]

            df_b = DataFrame()
            df_b['key'] = [1, 2, 4]
            df_b['vals_b'] = [float(i+10) for i in range(3)]
            df_merged = df_a.merge(df_b, on=['key'], how='left')
            print(df_merged.sort_values('key'))

        Output:

        .. code-block:: python

             key  val vals_b
             3    0 10.0
             0    1 11.0   10.0
             1    2 12.0   11.0
             4    3 13.0
             2    4 14.0   12.0

        """
        _gdf.nvtx_range_push("PYGDF_JOIN", "blue")

        # Early termination Error checking
        if type != "":
            warnings.warn(
                'type="' + type + '" parameter is deprecated.'
                'Use method="' + type + '" instead.',
                DeprecationWarning
            )
            method = type
        if how not in ['left', 'inner', 'outer']:
            raise NotImplementedError('{!r} merge not supported yet'
                                      .format(how))
        same_names = set(self.columns) & set(other.columns)
        if same_names and not (lsuffix or rsuffix):
            raise ValueError('there are overlapping columns but '
                             'lsuffix and rsuffix are not defined')

        def fix_name(name, suffix):
            if name in same_names:
                return "{}{}".format(name, suffix)
            return name
        if on is None:
            on = list(same_names)
            if len(on) == 0:
                raise ValueError('No common columns to perform merge on')

        # Essential parameters
        on = [on] if isinstance(on, str) else list(on)
        lhs = self
        rhs = other

        # Pandas inconsistency warning
        if len(lhs) == 0 and len(lhs.columns) > len(rhs.columns) and\
                set(rhs.columns).intersection(lhs.columns):
            logging.warning(
                    "Pandas and CUDF column ordering may not match for "
                    "DataFrames with 0 rows."
                    )

        # Column prep - this can be simplified
        col_cats = {}
        for name in on:
            if pd.api.types.is_categorical_dtype(self[name]):
                lcats = self[name].cat.categories
                rcats = other[name].cat.categories
                if how == 'left':
                    cats = lcats
                    other[name] = (other[name].cat.set_categories(cats)
                                   .fillna(-1))
                elif how == 'right':
                    cats = rcats
                    self[name] = (self[name].cat.set_categories(cats)
                                  .fillna(-1))
                elif how in ['inner', 'outer']:
                    # Do the join using the union of categories from both side.
                    # Adjust for inner joins afterwards
                    cats = sorted(set(lcats) | set(rcats))
                    self[name] = (self[name].cat.set_categories(cats)
                                  .fillna(-1))
                    self[name] = self[name]._column.as_numerical
                    other[name] = (other[name].cat.set_categories(cats)
                                   .fillna(-1))
                    other[name] = other[name]._column.as_numerical
                col_cats[name] = cats
        for name, col in lhs._cols.items():
            if pd.api.types.is_categorical_dtype(col) and name not in on:
                f_n = fix_name(name, lsuffix)
                col_cats[f_n] = self[name].cat.categories
        for name, col in rhs._cols.items():
            if pd.api.types.is_categorical_dtype(col) and name not in on:
                f_n = fix_name(name, rsuffix)
                col_cats[f_n] = other[name].cat.categories

        # Compute merge
        cols, valids = cpp_join.join(lhs._cols, rhs._cols, on, how,
                                     method=method)

        # Output conversion - take cols and valids from `cpp_join` and
        # combine into a DataFrame()
        df = DataFrame()

        # Columns are returned in order on - left - right from libgdf
        # In order to mirror pandas, reconstruct our df using the
        # columns from `left` and the data from `cpp_join`. The final order
        # is left columns, followed by non-join-key right columns.
        on_count = 0
        # gap spaces between left and `on` for result from `cpp_join`
        gap = len(self.columns) - len(on)
        for idc, name in enumerate(self.columns):
            if name in on:
                # on columns returned first from `cpp_join`
                for idx in range(len(on)):
                    if on[idx] == name:
                        on_idx = idx + gap
                        on_count = on_count + 1
                        key = on[idx]
                        categories = col_cats[key] if key in col_cats.keys()\
                            else None
                        df[key] = columnops.build_column(
                                Buffer(cols[on_idx]),
                                dtype=cols[on_idx].dtype,
                                mask=Buffer(valids[on_idx]),
                                categories=categories,
                                )
            else:  # not an `on`-column, `cpp_join` returns these after `on`
                # but they need to be added to the result before `on` columns.
                # on_count corrects gap for non-`on` columns
                left_column_idx = idc - on_count
                left_name = fix_name(name, lsuffix)
                categories = col_cats[left_name] if left_name in\
                    col_cats.keys() else None
                df[left_name] = columnops.build_column(
                        Buffer(cols[left_column_idx]),
                        dtype=cols[left_column_idx].dtype,
                        mask=Buffer(valids[left_column_idx]),
                        categories=categories,
                        )
        right_column_idx = len(self.columns)
        for name in other.columns:
            if name not in on:
                # now copy the columns from `right` that were not in `on`
                right_name = fix_name(name, rsuffix)
                categories = col_cats[right_name] if right_name in\
                    col_cats.keys() else None
                df[right_name] = columnops.build_column(
                        Buffer(cols[right_column_idx]),
                        dtype=cols[right_column_idx].dtype,
                        mask=Buffer(valids[right_column_idx]),
                        categories=categories,
                        )
                right_column_idx = right_column_idx + 1

        _gdf.nvtx_range_pop()

        return df

    def join(self, other, on=None, how='left', lsuffix='', rsuffix='',
             sort=False, type="", method='hash'):
        """Join columns with other DataFrame on index or on a key column.

        Parameters
        ----------
        other : DataFrame
        how : str
            Only accepts "left", "right", "inner", "outer"
        lsuffix, rsuffix : str
            The suffices to add to the left (*lsuffix*) and right (*rsuffix*)
            column names when avoiding conflicts.
        sort : bool
            Set to True to ensure sorted ordering.

        Returns
        -------
        joined : DataFrame

        Notes
        -----

        Difference from pandas:

        - *other* must be a single DataFrame for now.
        - *on* is not supported yet due to lack of multi-index support.
        """

        _gdf.nvtx_range_push("PYGDF_JOIN", "blue")

        # Outer joins still use the old implementation
        if type != "":
            warnings.warn(
                'type="' + type + '" parameter is deprecated.'
                'Use method="' + type + '" instead.',
                DeprecationWarning
            )
            method = type

        if how not in ['left', 'right', 'inner', 'outer']:
            raise NotImplementedError('unsupported {!r} join'.format(how))

        if how == 'right':
            # libgdf doesn't support right join directly, we will swap the
            # dfs and use left join
            return other.join(self, other, how='left', lsuffix=rsuffix,
                              rsuffix=lsuffix, sort=sort, method='hash')

        same_names = set(self.columns) & set(other.columns)
        if same_names and not (lsuffix or rsuffix):
            raise ValueError('there are overlapping columns but '
                             'lsuffix and rsuffix are not defined')

        lhs = DataFrame()
        rhs = DataFrame()

        # Creating unique column name to use libgdf join
        idx_col_name = str(random.randint(2**29, 2**31))

        while idx_col_name in self.columns or idx_col_name in other.columns:
            idx_col_name = str(random.randint(2**29, 2**31))

        lhs[idx_col_name] = Series(self.index.as_column()).set_index(self
                                                                     .index)
        rhs[idx_col_name] = Series(other.index.as_column()).set_index(other
                                                                      .index)

        for name in self.columns:
            lhs[name] = self[name]

        for name in other.columns:
            rhs[name] = other[name]

        lhs = lhs.reset_index()
        rhs = rhs.reset_index()

        cat_join = False

        if pd.api.types.is_categorical_dtype(lhs[idx_col_name]):
            cat_join = True
            lcats = lhs[idx_col_name].cat.categories
            rcats = rhs[idx_col_name].cat.categories
            if how == 'left':
                cats = lcats
                rhs[idx_col_name] = (rhs[idx_col_name].cat
                                                      .set_categories(cats)
                                                      .fillna(-1))
            elif how == 'right':
                cats = rcats
                lhs[idx_col_name] = (lhs[idx_col_name].cat
                                                      .set_categories(cats)
                                                      .fillna(-1))
            elif how in ['inner', 'outer']:
                cats = sorted(set(lcats) | set(rcats))

                lhs[idx_col_name] = (lhs[idx_col_name].cat
                                                      .set_categories(cats)
                                                      .fillna(-1))
                lhs[idx_col_name] = lhs[idx_col_name]._column.as_numerical

                rhs[idx_col_name] = (rhs[idx_col_name].cat
                                                      .set_categories(cats)
                                                      .fillna(-1))
                rhs[idx_col_name] = rhs[idx_col_name]._column.as_numerical

                print(cats)
                print(lhs[idx_col_name])
                print(rhs[idx_col_name])

        if lsuffix == '':
            lsuffix = 'l'
        if rsuffix == '':
            rsuffix = 'r'

        df = lhs.merge(rhs, on=[idx_col_name], how=how, lsuffix=lsuffix,
                       rsuffix=rsuffix, method=method)

        if cat_join:
            df[idx_col_name] = CategoricalColumn(data=df[idx_col_name].data,
                                                 categories=cats,
                                                 ordered=False)

        df = df.set_index(idx_col_name)

        if sort and len(df):
            return df.sort_index()

        return df

    def groupby(self, by=None, sort=False, as_index=True, method="hash",
                level=None):
        """Groupby

        Parameters
        ----------
        by : list-of-str or str
            Column name(s) to form that groups by.
        sort : bool
            Force sorting group keys.
            Depends on the underlying algorithm.
        as_index : bool; defaults to False
            Must be False.  Provided to be API compatible with pandas.
            The keys are always left as regular columns in the result.
        method : str, optional
            A string indicating the method to use to perform the group by.
            Valid values are "hash" or "cudf".
            "cudf" method may be deprecated in the future, but is currently
            the only method supporting group UDFs via the `apply` function.

        Returns
        -------
        The groupby object

        Notes
        -----
        Unlike pandas, this groupby operation behaves like a SQL groupby.
        No empty rows are returned.  (For categorical keys, pandas returns
        rows for all categories even if they are no corresponding values.)

        Only a minimal number of operations is implemented so far.

        - Only *by* argument is supported.
        - Since we don't support multiindex, the *by* columns are stored
          as regular columns.
        """

        if by is None and level is None:
            raise TypeError('groupby() requires either by or level to be'
                            'specified.')
        if (method == "cudf"):
            from cudf.groupby.legacy_groupby import Groupby
            if as_index:
                warnings.warn(
                    'as_index==True not supported due to the lack of '
                    'multi-index with legacy groupby function. Use hash '
                    'method for multi-index'
                )
            result = Groupby(self, by=by)
            return result
        else:
            from cudf.groupby.groupby import Groupby

            _gdf.nvtx_range_push("PYGDF_GROUPBY", "purple")
            # The matching `pop` for this range is inside LibGdfGroupby
            # __apply_agg
            result = Groupby(self, by=by, method=method, as_index=as_index,
                             level=level)
            return result

    def query(self, expr):
        """
        Query with a boolean expression using Numba to compile a GPU kernel.

        See pandas.DataFrame.query.

        Parameters
        ----------

        expr : str
            A boolean expression. Names in expression refer to columns.

            Names starting with `@` refer to Python variables

        Returns
        -------

        filtered :  DataFrame

        Examples
        --------

        .. code-block:: python

              from cudf import DataFrame

              a = ('a', [1, 2, 2])
              b = ('b', [3, 4, 5])
              df = DataFrame([a, b])
              expr = "(a == 2 and b == 4) or (b == 3)"
              df.query(expr)

        Output:

        .. code-block:: python

                     a    b
                0    1    3
                1    2    4

        DateTime conditionals:

        .. code-block:: python

           from cudf import DataFrame
           import numpy as np

           df = DataFrame()
           data = np.array(['2018-10-07', '2018-10-08'], dtype='datetime64')
           df['datetimes'] = data
           search_date = dt.datetime.strptime('2018-10-08', '%Y-%m-%d')
           df.query('datetimes==@search_date')

        Output:

        .. code-block:: python

                            datetimes
            1 2018-10-08T00:00:00.000

        """

        _gdf.nvtx_range_push("PYGDF_QUERY", "purple")
        # Get calling environment
        callframe = inspect.currentframe().f_back
        callenv = {
            'locals': callframe.f_locals,
            'globals': callframe.f_globals,
        }
        # Run query
        boolmask = queryutils.query_execute(self, expr, callenv)

        selected = Series(boolmask)
        newdf = DataFrame()
        for col in self.columns:
            newseries = self[col][selected]
            newdf[col] = newseries
        result = newdf
        _gdf.nvtx_range_pop()
        return result

    @applyutils.doc_apply()
    def apply_rows(self, func, incols, outcols, kwargs, cache_key=None):
        """
        Apply a row-wise user defined function.

        Parameters
        ----------
        {params}

        Examples
        --------

        The user function should loop over the columns and set the output for
        each row. Loop execution order is arbitrary, so each iteration of
        the loop **MUST** be independent of each other.

        When ``func`` is invoked, the array args corresponding to the
        input/output are strided so as to improve GPU parallelism.
        The loop in the function resembles serial code, but executes
        concurrently in multiple threads.

        .. code-block:: python

          import cudf
          import numpy as np

          df = cudf.DataFrame()
          nelem = 3
          df['in1'] = np.arange(nelem)
          df['in2'] = np.arange(nelem)
          df['in3'] = np.arange(nelem)

          # Define input columns for the kernel
          in1 = df['in1']
          in2 = df['in2']
          in3 = df['in3']

          def kernel(in1, in2, in3, out1, out2, kwarg1, kwarg2):
              for i, (x, y, z) in enumerate(zip(in1, in2, in3)):
                 out1[i] = kwarg2 * x - kwarg1 * y
                 out2[i] = y - kwarg1 * z

        Call ``.apply_rows`` with the name of the input columns, the name and
        dtype of the output columns, and, optionally, a dict of extra
        arguments.

        .. code-block:: python

          df.apply_rows(kernel,
                        incols=['in1', 'in2', 'in3'],
                        outcols=dict(out1=np.float64, out2=np.float64),
                        kwargs=dict(kwarg1=3, kwarg2=4))

        Output:

        .. code-block:: python

                 in1  in2  in3 out1 out2
             0    0    0    0  0.0  0.0
             1    1    1    1  1.0 -2.0
             2    2    2    2  2.0 -4.0

        """
        return applyutils.apply_rows(self, func, incols, outcols, kwargs,
                                     cache_key=cache_key)

    @applyutils.doc_applychunks()
    def apply_chunks(self, func, incols, outcols, kwargs={}, chunks=None,
                     tpb=1):
        """
        Transform user-specified chunks using the user-provided function.

        Parameters
        ----------
        {params}
        {params_chunks}

        Examples
        --------

        For ``tpb > 1``, ``func`` is executed by ``tpb`` number of threads
        concurrently.  To access the thread id and count,
        use ``numba.cuda.threadIdx.x`` and ``numba.cuda.blockDim.x``,
        respectively (See `numba CUDA kernel documentation`_).

        .. _numba CUDA kernel documentation:\
        http://numba.pydata.org/numba-doc/latest/cuda/kernels.html

        In the example below, the *kernel* is invoked concurrently on each
        specified chunk. The *kernel* computes the corresponding output
        for the chunk.

        By looping over the range
        ``range(cuda.threadIdx.x, in1.size, cuda.blockDim.x)``, the *kernel*
        function can be used with any *tpb* in a efficient manner.

        .. code-block:: python

          from numba import cuda
          def kernel(in1, in2, in3, out1):
               for i in range(cuda.threadIdx.x, in1.size, cuda.blockDim.x):
                   x = in1[i]
                   y = in2[i]
                   z = in3[i]
                   out1[i] = x * y + z

        See also
        --------
        .apply_rows

        """
        if chunks is None:
            raise ValueError('*chunks* must be defined')
        return applyutils.apply_chunks(self, func, incols, outcols, kwargs,
                                       chunks=chunks, tpb=tpb)

    def hash_columns(self, columns=None):
        """Hash the given *columns* and return a new Series

        Parameters
        ----------
        column : sequence of str; optional
            Sequence of column names. If columns is *None* (unspecified),
            all columns in the frame are used.
        """
        from cudf.dataframe import numerical

        if columns is None:
            columns = self.columns

        cols = [self[k]._column for k in columns]
        return Series(numerical.column_hash_values(*cols))

    def partition_by_hash(self, columns, nparts):
        """Partition the dataframe by the hashed value of data in *columns*.

        Parameters
        ----------
        columns : sequence of str
            The names of the columns to be hashed.
            Must have at least one name.
        nparts : int
            Number of output partitions

        Returns
        -------
        partitioned: list of DataFrame
        """
        cols = [col._column for col in self._cols.values()]
        names = list(self._cols.keys())
        key_indices = [names.index(k) for k in columns]
        # Allocate output buffers
        outputs = [col.copy() for col in cols]
        # Call hash_partition
        offsets = _gdf.hash_partition(cols, key_indices, nparts, outputs)
        # Re-construct output partitions
        outdf = DataFrame()
        for k, col in zip(self._cols, outputs):
            outdf[k] = col
        # Slice into partition
        return [outdf[s:e] for s, e in zip(offsets, offsets[1:] + [None])]

    def replace(self, to_replace, value):
        """
        Replace values given in *to_replace* with *value*.

        Parameters
        ----------
        to_replace : numeric, str, list-like or dict
            Value(s) to replace.

            * numeric or str:

                - values equal to *to_replace* will be replaced
                  with *value*

            * list of numeric or str:

                - If *value* is also list-like,
                  *to_replace* and *value* must be of same length.

            * dict:

                - Dicts can be used to replace different values in different
                  columns. For example, `{'a': 1, 'z': 2}` specifies that the
                  value 1 in column `a` and the value 2 in column `z` should be
                  replaced with value*.
        value : numeric, str, list-like, or dict
            Value(s) to replace `to_replace` with. If a dict is provided, then
            its keys must match the keys in *to_replace*, and correponding
            values must be compatible (e.g., if they are lists, then they must
            match in length).

        Returns
        -------
        result : DataFrame
            DataFrame after replacement.
        """
        outdf = self.copy()

        if not is_dict_like(to_replace):
            to_replace = dict.fromkeys(self.columns, to_replace)
        if not is_dict_like(value):
            value = dict.fromkeys(self.columns, value)

        for k in to_replace:
            outdf[k] = self[k].replace(to_replace[k], value[k])

        return outdf

    def to_pandas(self):
        """
        Convert to a Pandas DataFrame.

        Examples
        --------

        .. code-block:: python

          from cudf import DataFrame

          a = ('a', [0, 1, 2])
          b = ('b', [-3, 2, 0])
          df = DataFrame([a, b])
          pdf = df.to_pandas()
          type(pdf)

        Output:

        .. code-block:: python

           <class 'pandas.core.frame.DataFrame'>

        """
        index = self.index.to_pandas()
        data = {c: x.to_pandas(index=index) for c, x in self._cols.items()}
        return pd.DataFrame(data, columns=list(self._cols), index=index)

    @classmethod
    def from_pandas(cls, dataframe, nan_as_null=True):
        """
        Convert from a Pandas DataFrame.

        Raises
        ------
        TypeError for invalid input type.

        Examples
        --------

        .. code-block:: python

            import cudf
            import pandas as pd

            data = [[0,1], [1,2], [3,4]]
            pdf = pd.DataFrame(data, columns=['a', 'b'], dtype=int)
            cudf.DataFrame.from_pandas(pdf)

        Output:

        .. code-block:: python

            <cudf.DataFrame ncols=2 nrows=3 >

        """
        if not isinstance(dataframe, pd.DataFrame):
            raise TypeError('not a pandas.DataFrame')

        df = cls()
        # Set columns
        for colk in dataframe.columns:
            df[colk] = Series(dataframe[colk].values, nan_as_null=nan_as_null)
        # Set index
        return df.set_index(dataframe.index)

    def to_arrow(self, preserve_index=True):
        """
        Convert to a PyArrow Table.

        Examples
        --------

        .. code-block:: python

            from cudf import DataFrame

            a = ('a', [0, 1, 2])
            b = ('b', [-3, 2, 0])
            df = DataFrame([a, b])
            df.to_arrow()

        Output:

        .. code-block:: python

           pyarrow.Table
           None: int64
           a: int64
           b: int64

        """
        arrays = []
        names = []
        types = []
        index_names = []
        index_columns = []

        for name, column in self._cols.items():
            names.append(name)
            arrow_col = column.to_arrow()
            arrays.append(arrow_col)
            types.append(arrow_col.type)

        index_name = pa.pandas_compat._index_level_name(self.index, 0, names)
        index_names.append(index_name)
        index_columns.append(self.index)
        # It would be better if we didn't convert this if we didn't have to,
        # but we first need better tooling for cudf --> pyarrow type
        # conversions
        index_arrow = self.index.to_arrow()
        types.append(index_arrow.type)
        if preserve_index:
            arrays.append(index_arrow)
            names.append(index_name)

        # We may want to add additional metadata to this in the future, but
        # for now lets just piggyback off of what's done for Pandas
        metadata = pa.pandas_compat.construct_metadata(
            self, names, index_columns, index_names, preserve_index, types
        )

        return pa.Table.from_arrays(arrays, names=names, metadata=metadata)

    @classmethod
    def from_arrow(cls, table):
        """Convert from a PyArrow Table.

        Raises
        ------
        TypeError for invalid input type.

        **Notes**

        Does not support automatically setting index column(s) similar to how
        ``to_pandas`` works for PyArrow Tables.

        Examples
        --------

        .. code-block:: python

            import pyarrow as pa
            from cudf import DataFrame

            data = [pa.array([1, 2, 3]), pa.array([4, 5, 6])
            batch = pa.RecordBatch.from_arrays(data, ['f0', 'f1'])
            table = pa.Table.from_batches([batch])
            DataFrame.from_arrow(table)

        Output:

        .. code-block:: python

            <cudf.DataFrame ncols=2 nrows=3 >

        """
        import json
        if not isinstance(table, pa.Table):
            raise TypeError('not a pyarrow.Table')

        index_col = None
        dtypes = None
        if isinstance(table.schema.metadata, dict):
            if b'pandas' in table.schema.metadata:
                metadata = json.loads(
                    table.schema.metadata[b'pandas']
                )
                index_col = metadata['index_columns']
                dtypes = {col['field_name']: col['pandas_type'] for col in
                          metadata['columns'] if 'field_name' in col}

        df = cls()
        for col in table.columns:
            if dtypes:
                dtype = dtypes[col.name]
                if dtype == 'categorical':
                    dtype = 'category'
                elif dtype == 'date':
                    dtype = 'datetime64[ms]'
            else:
                dtype = None

            df[col.name] = columnops.as_column(
                col.data,
                dtype=dtype
            )
        if index_col:
            df = df.set_index(index_col[0])
            new_index_name = pa.pandas_compat._backwards_compatible_index_name(
                df.index.name, df.index.name)
            df.index.name = new_index_name
        return df

    def to_records(self, index=True):
        """Convert to a numpy recarray

        Parameters
        ----------
        index : bool
            Whether to include the index in the output.

        Returns
        -------
        numpy recarray
        """
        members = [('index', self.index.dtype)] if index else []
        members += [(col, self[col].dtype) for col in self.columns]
        dtype = np.dtype(members)
        ret = np.recarray(len(self), dtype=dtype)
        if index:
            ret['index'] = self.index.values
        for col in self.columns:
            ret[col] = self[col].to_array()
        return ret

    @classmethod
    def from_records(self, data, index=None, columns=None, nan_as_null=False):
        """Convert from a numpy recarray or structured array.

        Parameters
        ----------
        data : numpy structured dtype or recarray
        index : str
            The name of the index column in *data*.
            If None, the default index is used.
        columns : list of str
            List of column names to include.

        Returns
        -------
        DataFrame
        """
        names = data.dtype.names if columns is None else columns
        df = DataFrame()
        for k in names:
            # FIXME: unnecessary copy
            df[k] = Series(np.ascontiguousarray(data[k]),
                           nan_as_null=nan_as_null)
        if index is not None:
            indices = data[index]
            return df.set_index(indices.astype(np.int64))
        return df

    def quantile(self,
                 q=0.5,
                 interpolation='linear',
                 columns=None,
                 exact=True):
        """
        Return values at the given quantile.

        Parameters
        ----------

        q : float or array-like
            0 <= q <= 1, the quantile(s) to compute
        interpolation : {`linear`, `lower`, `higher`, `midpoint`, `nearest`}
            This  parameter specifies the interpolation method to use,
            when the desired quantile lies between two data points i and j.
            Default 'linear'.
        columns : list of str
            List of column names to include.
        exact : boolean
            Whether to use approximate or exact quantile algorithm.

        Returns
        -------

        DataFrame

        """
        if columns is None:
            columns = self.columns

        result = DataFrame()
        result['Quantile'] = q
        for k, col in self._cols.items():
            if k in columns:
                result[k] = col.quantile(q, interpolation=interpolation,
                                         exact=exact,
                                         quant_index=False)
        return result

    def to_parquet(self, path, compression='snappy', index=None,
                   partition_cols=None, **kwargs):
        """
        Write a DataFrame to the parquet format.
        Parameters
        ----------
        path : str
            File path or Root Directory path. Will be used as Root Directory
            path while writing a partitioned dataset.
        compression : {'snappy', 'gzip', 'brotli', None}, default 'snappy'
            Name of the compression to use. Use ``None`` for no compression.
        index : bool, default None
            If ``True``, include the dataframe's index(es) in the file output.
            If ``False``, they will not be written to the file. If ``None``,
            the engine's default behavior will be used.
        partition_cols : list, optional, default None
            Column names by which to partition the dataset
            Columns are partitioned in the order they are given
        """
        import cudf.io.parquet as pq
        pq.to_parquet(self, path, compression=compression, index=index,
                      partition_cols=partition_cols, **kwargs)


class Loc(object):
    """
    For selection by label.
    """

    def __init__(self, df):
        self._df = df

    def __getitem__(self, arg):
        if isinstance(arg, tuple):
            row_slice, col_slice = arg
        elif isinstance(arg, slice):
            row_slice = arg
            col_slice = self._df.columns
        else:
            raise TypeError(type(arg))

        df = DataFrame()
        begin, end = self._df.index.find_label_range(row_slice.start,
                                                     row_slice.stop)
        for col in col_slice:
            sr = self._df[col]
            df.add_column(col, sr[begin:end], forceindex=True)

        return df


class Iloc(object):
    """
    For integer-location based selection.
    """

    def __init__(self, df):
        self._df = df

    def __getitem__(self, arg):
        rows = []
        len_idx = len(self._df.index)

        if isinstance(arg, tuple):
            raise NotImplementedError('cudf columnar iloc not supported')

        elif isinstance(arg, int):
            rows.append(arg)

        elif isinstance(arg, slice):
            start, stop, step, sln = utils.standard_python_slice(len_idx, arg)
            if sln > 0:
                for idx in range(start, stop, step):
                    rows.append(idx)

        elif isinstance(arg, utils.list_types_tuple):
            for idx in arg:
                rows.append(idx)

        else:
            raise TypeError(type(arg))

        # To check whether all the indices are valid.
        for idx in rows:
            if abs(idx) > len_idx or idx == len_idx:
                raise IndexError("positional indexers are out-of-bounds")

        # returns the series similar to pandas
        if isinstance(arg, int) and len(rows) == 1:
            ret_list = []
            col_list = pd.Categorical(list(self._df.columns))
            for col in col_list:
                if pd.api.types.is_categorical_dtype(
                    self._df[col][rows[0]].dtype
                ):
                    raise NotImplementedError(
                        "categorical dtypes are not yet supported in iloc"
                    )
                ret_list.append(self._df[col][rows[0]])
            promoted_type = np.result_type(*[val.dtype for val in ret_list])
            ret_list = np.array(ret_list, dtype=promoted_type)
            return Series(ret_list,
                          index=as_index(col_list))

        df = DataFrame()

        for col in self._df.columns:
            sr = self._df[col]
            df.add_column(col, sr.iloc[tuple(rows)], forceindex=True)

        return df

    def __setitem__(self, key, value):
        # throws an exception while updating
        msg = "updating columns using iloc is not allowed"
        raise ValueError(msg)


def from_pandas(obj):
    """
    Convert a Pandas DataFrame or Series object into the cudf equivalent

    Raises
    ------
    TypeError for invalid input type.

    Examples
    --------

    .. code-block:: python

        import cudf
        import pandas as pd

        data = [[0,1], [1,2], [3,4]]
        pdf = pd.DataFrame(data, columns=['a', 'b'], dtype=int)
        cudf.from_pandas(pdf)

    Output:

    .. code-block:: python

        <cudf.DataFrame ncols=2 nrows=3 >

    """
    if isinstance(obj, pd.DataFrame):
        return DataFrame.from_pandas(obj)
    elif isinstance(obj, pd.Series):
        return Series.from_pandas(obj)
    else:
        raise TypeError(
            "from_pandas only accepts Pandas Dataframes and Series objects. "
            "Got %s" % type(obj)
        )


register_distributed_serializer(DataFrame)<|MERGE_RESOLUTION|>--- conflicted
+++ resolved
@@ -21,11 +21,7 @@
 
 from cudf import formatting, _gdf
 from cudf.utils import cudautils, queryutils, applyutils, utils
-<<<<<<< HEAD
-from .index import as_index, Index, RangeIndex
-=======
 from cudf.dataframe.index import as_index, Index, RangeIndex
->>>>>>> 0cab7f6c
 from cudf.dataframe.series import Series
 from cudf.settings import NOTSET, settings
 from cudf.comm.serialize import register_distributed_serializer
