# Copyright (c) 2020, NVIDIA CORPORATION.
import functools
from collections import OrderedDict
from math import floor, isinf, isnan

import cupy
import numpy as np
import pandas as pd
from numba import njit
from pyarrow.cuda import CudaBuffer as arrowCudaBuffer

import rmm

import cudf
from cudf.core import column
from cudf.core.buffer import Buffer
from cudf.utils.dtypes import to_cudf_compatible_scalar

mask_dtype = np.dtype(np.int32)
mask_bitsize = mask_dtype.itemsize * 8


@njit
def mask_get(mask, pos):
    return (mask[pos // mask_bitsize] >> (pos % mask_bitsize)) & 1


@njit
def check_equals_float(a, b):
    return (
        a == b
        or (isnan(a) and isnan(b))
        or ((isinf(a) and a < 0) and (isinf(b) and b < 0))
        or ((isinf(a) and a > 0) and (isinf(b) and b > 0))
    )


@njit
def rint(x):
    """Round to the nearest integer.

    Returns
    -------
    The nearest integer, as a float.
    """
    y = floor(x)
    r = x - y

    if r > 0.5:
        y += 1.0
    if r == 0.5:
        r = y - 2.0 * floor(0.5 * y)
        if r == 1.0:
            y += 1.0
    return y


@njit
def check_equals_int(a, b):
    return a == b


def scalar_broadcast_to(scalar, size, dtype=None):

    if isinstance(size, (tuple, list)):
        size = size[0]

    if scalar is None or (
        isinstance(scalar, (np.datetime64, np.timedelta64))
        and np.isnat(scalar)
    ):
        if dtype is None:
            dtype = "object"
        return column.column_empty(size, dtype=dtype, masked=True)

    if isinstance(scalar, pd.Categorical):
        return scalar_broadcast_to(scalar.categories[0], size).astype(dtype)

    scalar = to_cudf_compatible_scalar(scalar, dtype=dtype)
    dtype = scalar.dtype

    if np.dtype(dtype).kind in ("O", "U"):
        gather_map = cupy.zeros(size, dtype="int32")
        scalar_str_col = column.as_column([scalar], dtype="str")
        return scalar_str_col[gather_map]
    else:
        out_col = column.column_empty(size, dtype=dtype)
        if out_col.size != 0:
            out_col.data_array_view[:] = scalar
        return out_col


def normalize_index(index, size, doraise=True):
    """Normalize negative index
    """
    if index < 0:
        index = size + index
    if doraise and not (0 <= index < size):
        raise IndexError("out-of-bound")
    return min(index, size)


list_types_tuple = (list, np.array)


<<<<<<< HEAD
=======
def buffers_from_pyarrow(pa_arr):
    """
    Given a pyarrow array returns a 5 length tuple of:
        - size
        - offset
        - cudf.Buffer --> mask
        - cudf.Buffer --> data
        - cudf.Buffer --> string characters
    """

    buffers = pa_arr.buffers()

    if pa_arr.null_count:
        mask_size = cudf._lib.null_mask.bitmask_allocation_size_bytes(
            len(pa_arr)
        )
        pamask = pyarrow_buffer_to_cudf_buffer(buffers[0], mask_size=mask_size)
    else:
        pamask = None

    offset = pa_arr.offset
    size = len(pa_arr)

    if buffers[1]:
        padata = pyarrow_buffer_to_cudf_buffer(buffers[1])
    else:
        padata = Buffer.empty(0)

    pastrs = None
    if isinstance(pa_arr, pa.StringArray):
        pastrs = pyarrow_buffer_to_cudf_buffer(buffers[2])
    return (size, offset, pamask, padata, pastrs)


def pyarrow_buffer_to_cudf_buffer(arrow_buf, mask_size=0):
    """
    Given a PyArrow Buffer backed by either host or device memory, convert it
    to a cuDF Buffer
    """

    # Try creating a PyArrow CudaBuffer from the PyArrow Buffer object, it
    # fails with an ArrowTypeError if it's a host based Buffer so we catch and
    # process as expected
    if not isinstance(arrow_buf, pa.Buffer):
        raise TypeError(
            "Expected type: {}, got type: {}".format(
                pa.Buffer.__name__, type(arrow_buf).__name__
            )
        )

    try:
        arrow_cuda_buf = arrowCudaBuffer.from_buffer(arrow_buf)
        buf = Buffer(
            data=arrow_cuda_buf.address,
            size=arrow_cuda_buf.size,
            owner=arrow_cuda_buf,
        )
        if buf.size < mask_size:
            dbuf = rmm.DeviceBuffer(size=mask_size)
            dbuf.copy_from_device(buf)
            return Buffer(dbuf)
        return buf
    except pa.ArrowTypeError:
        if arrow_buf.size < mask_size:
            dbuf = rmm.DeviceBuffer(size=mask_size)
            dbuf.copy_from_host(np.asarray(arrow_buf).view("u1"))
            return Buffer(dbuf)
        return Buffer(arrow_buf)


>>>>>>> fd94d283
def get_result_name(left, right):
    """
    This function will give appropriate name for the operations
    involving two Series, Index's or combination of both.

    Parameters
    ----------
    left : {Series, Index}
    right : object

    Returns
    -------
    name : object {string or None}
    """

    if isinstance(right, (cudf.Series, cudf.Index, pd.Series, pd.Index)):
        name = compare_and_get_name(left, right)
    else:
        name = left.name
    return name


def compare_and_get_name(a, b):
    """
    If both a & b have name attribute, and they are
    same return the common name.
    Else, return either one of the name of a or b,
    whichever is present.

    Parameters
    ----------
    a : object
    b : object

    Returns
    -------
    name : str or None
    """
    a_has = hasattr(a, "name")
    b_has = hasattr(b, "name")

    if a_has and b_has:
        if a.name == b.name:
            return a.name
        else:
            return None
    elif a_has:
        return a.name
    elif b_has:
        return b.name
    return None


def initfunc(f):
    """
    Decorator for initialization functions that should
    be run exactly once.
    """

    @functools.wraps(f)
    def wrapper(*args, **kwargs):
        if wrapper.initialized:
            return
        wrapper.initialized = True
        return f(*args, **kwargs)

    wrapper.initialized = False
    return wrapper


def get_null_series(size, dtype=np.bool):
    """
    Creates a null series of provided dtype and size

    Parameters
    ----------
    size:  length of series
    dtype: dtype of series to create; defaults to bool.

    Returns
    -------
    a null cudf series of provided `size` and `dtype`
    """

    empty_col = column.column_empty(size, dtype, True)
    return cudf.Series(empty_col)


# taken from dask array
# https://github.com/dask/dask/blob/master/dask/array/utils.py#L352-L363
def _is_nep18_active():
    class A:
        def __array_function__(self, *args, **kwargs):
            return True

    try:
        return np.concatenate([A()])
    except ValueError:
        return False


@initfunc
def set_allocator(
    allocator="default",
    pool=False,
    initial_pool_size=None,
    enable_logging=False,
):
    """
    Set the GPU memory allocator. This function should be run only once,
    before any cudf objects are created.

    allocator : {"default", "managed"}
        "default": use default allocator.
        "managed": use managed memory allocator.
    pool : bool
        Enable memory pool.
    initial_pool_size : int
        Memory pool size in bytes. If ``None`` (default), 1/2 of total
        GPU memory is used. If ``pool=False``, this argument is ignored.
    enable_logging : bool, optional
        Enable logging (default ``False``).
        Enabling this option will introduce performance overhead.
    """
    use_managed_memory = True if allocator == "managed" else False

    rmm.reinitialize(
        pool_allocator=pool,
        managed_memory=use_managed_memory,
        initial_pool_size=initial_pool_size,
        logging=enable_logging,
    )


IS_NEP18_ACTIVE = _is_nep18_active()


class cached_property:
    """
    Like @property, but only evaluated upon first invocation.
    To force re-evaluation of a cached_property, simply delete
    it with `del`.
    """

    def __init__(self, func):
        self.func = func

    def __get__(self, instance, cls):
        if instance is None:
            return self
        else:
            value = self.func(instance)
            setattr(instance, self.func.__name__, value)
            return value


class ColumnValuesMappingMixin:
    """
    Coerce provided values for the mapping to Columns.
    """

    def __setitem__(self, key, value):

        value = column.as_column(value)
        super().__setitem__(key, value)


class EqualLengthValuesMappingMixin:
    """
    Require all values in the mapping to have the same length.
    """

    def __setitem__(self, key, value):
        if len(self) > 0:
            first = next(iter(self.values()))
            if len(value) != len(first):
                raise ValueError("All values must be of equal length")
        super().__setitem__(key, value)


class OrderedColumnDict(
    ColumnValuesMappingMixin, EqualLengthValuesMappingMixin, OrderedDict
):
    pass


class NestedMappingMixin:
    """
    Make missing values of a mapping empty instances
    of the same type as the mapping.
    """

    def __getitem__(self, key):
        if isinstance(key, tuple):
            d = self
            for k in key[:-1]:
                d = d[k]
            return d.__getitem__(key[-1])
        else:
            return super().__getitem__(key)

    def __setitem__(self, key, value):
        if isinstance(key, tuple):
            d = self
            for k in key[:-1]:
                d = d.setdefault(k, self.__class__())
            d.__setitem__(key[-1], value)
        else:
            super().__setitem__(key, value)


class NestedOrderedDict(NestedMappingMixin, OrderedDict):
    pass


def to_flat_dict(d):
    """
    Convert the given nested dictionary to a flat dictionary
    with tuple keys.
    """

    def _inner(d, parents=[]):
        for k, v in d.items():
            if not isinstance(v, d.__class__):
                if parents:
                    k = tuple(parents + [k])
                yield (k, v)
            else:
                yield from _inner(d=v, parents=parents + [k])

    return {k: v for k, v in _inner(d)}


def to_nested_dict(d):
    """
    Convert the given dictionary with tuple keys to a NestedOrderedDict.
    """
    return NestedOrderedDict(d)


def time_col_replace_nulls(input_col):

    null = column.column_empty_like(input_col, masked=True, newsize=1)
    out_col = cudf._lib.replace.replace(
        input_col,
        column.as_column(
            Buffer(
                np.array(
                    [input_col.default_na_value()], dtype=input_col.dtype
                ).view("|u1")
            ),
            dtype=input_col.dtype,
        ),
        null,
    )
    return out_col


def raise_iteration_error(obj):
    raise TypeError(
        f"{obj.__class__.__name__} object is not iterable. "
        f"Consider using `.to_arrow()`, `.to_pandas()` or `.values_host` "
        f"if you wish to iterate over the values."
    )<|MERGE_RESOLUTION|>--- conflicted
+++ resolved
@@ -103,79 +103,6 @@
 list_types_tuple = (list, np.array)
 
 
-<<<<<<< HEAD
-=======
-def buffers_from_pyarrow(pa_arr):
-    """
-    Given a pyarrow array returns a 5 length tuple of:
-        - size
-        - offset
-        - cudf.Buffer --> mask
-        - cudf.Buffer --> data
-        - cudf.Buffer --> string characters
-    """
-
-    buffers = pa_arr.buffers()
-
-    if pa_arr.null_count:
-        mask_size = cudf._lib.null_mask.bitmask_allocation_size_bytes(
-            len(pa_arr)
-        )
-        pamask = pyarrow_buffer_to_cudf_buffer(buffers[0], mask_size=mask_size)
-    else:
-        pamask = None
-
-    offset = pa_arr.offset
-    size = len(pa_arr)
-
-    if buffers[1]:
-        padata = pyarrow_buffer_to_cudf_buffer(buffers[1])
-    else:
-        padata = Buffer.empty(0)
-
-    pastrs = None
-    if isinstance(pa_arr, pa.StringArray):
-        pastrs = pyarrow_buffer_to_cudf_buffer(buffers[2])
-    return (size, offset, pamask, padata, pastrs)
-
-
-def pyarrow_buffer_to_cudf_buffer(arrow_buf, mask_size=0):
-    """
-    Given a PyArrow Buffer backed by either host or device memory, convert it
-    to a cuDF Buffer
-    """
-
-    # Try creating a PyArrow CudaBuffer from the PyArrow Buffer object, it
-    # fails with an ArrowTypeError if it's a host based Buffer so we catch and
-    # process as expected
-    if not isinstance(arrow_buf, pa.Buffer):
-        raise TypeError(
-            "Expected type: {}, got type: {}".format(
-                pa.Buffer.__name__, type(arrow_buf).__name__
-            )
-        )
-
-    try:
-        arrow_cuda_buf = arrowCudaBuffer.from_buffer(arrow_buf)
-        buf = Buffer(
-            data=arrow_cuda_buf.address,
-            size=arrow_cuda_buf.size,
-            owner=arrow_cuda_buf,
-        )
-        if buf.size < mask_size:
-            dbuf = rmm.DeviceBuffer(size=mask_size)
-            dbuf.copy_from_device(buf)
-            return Buffer(dbuf)
-        return buf
-    except pa.ArrowTypeError:
-        if arrow_buf.size < mask_size:
-            dbuf = rmm.DeviceBuffer(size=mask_size)
-            dbuf.copy_from_host(np.asarray(arrow_buf).view("u1"))
-            return Buffer(dbuf)
-        return Buffer(arrow_buf)
-
-
->>>>>>> fd94d283
 def get_result_name(left, right):
     """
     This function will give appropriate name for the operations
