--- conflicted
+++ resolved
@@ -18,11 +18,8 @@
 
 import cudf._libxx as libcudfxx
 from cudf._libxx.lib cimport *
-<<<<<<< HEAD
 from cudf._libxx.lib import *
-=======
 from cudf._libxx.null_mask import bitmask_allocation_size_bytes
->>>>>>> ad36bdd1
 
 from cudf.core.buffer import Buffer
 from cudf.utils.dtypes import is_categorical_dtype
