--- conflicted
+++ resolved
@@ -128,7 +128,6 @@
         """
         pass
 
-<<<<<<< HEAD
     def drop_duplicates(self, keep="first"):
         """
         Return Index with duplicate values removed
@@ -147,13 +146,12 @@
         deduplicated : Index
         """
         return super().drop_duplicates(keep=keep)
-=======
+
     @property
     def shape(self):
         """Returns a tuple representing the dimensionality of the Index.
         """
         return (len(self),)
->>>>>>> 1f4209c3
 
     def serialize(self):
         """Serialize into pickle format suitable for file storage or network
