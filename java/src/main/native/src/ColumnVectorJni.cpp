/*
 * Copyright (c) 2019-2021, NVIDIA CORPORATION.
 *
 * Licensed under the Apache License, Version 2.0 (the "License");
 * you may not use this file except in compliance with the License.
 * You may obtain a copy of the License at
 *
 *     http://www.apache.org/licenses/LICENSE-2.0
 *
 * Unless required by applicable law or agreed to in writing, software
 * distributed under the License is distributed on an "AS IS" BASIS,
 * WITHOUT WARRANTIES OR CONDITIONS OF ANY KIND, either express or implied.
 * See the License for the specific language governing permissions and
 * limitations under the License.
 */

#include <arrow/api.h>
#include <cudf/column/column_factories.hpp>
#include <cudf/concatenate.hpp>
#include <cudf/filling.hpp>
#include <cudf/interop.hpp>
#include <cudf/hashing.hpp>
#include <cudf/reshape.hpp>
#include <cudf/utilities/bit.hpp>
#include <cudf/lists/detail/concatenate.hpp>
#include <cudf/lists/lists_column_view.hpp>
#include <cudf/scalar/scalar_factories.hpp>
#include <cudf/structs/structs_column_view.hpp>

#include "arrow_conversion.hpp"
#include "cudf_jni_apis.hpp"
#include "dtype_utils.hpp"


extern "C" {

JNIEXPORT jlong JNICALL Java_ai_rapids_cudf_ColumnVector_sequence(JNIEnv *env, jclass,
                                                                  jlong j_initial_val, jlong j_step,
                                                                  jint row_count) {
  JNI_NULL_CHECK(env, j_initial_val, "scalar is null", 0);
  try {
    cudf::jni::auto_set_device(env);
    auto initial_val = reinterpret_cast<cudf::scalar const *>(j_initial_val);
    auto step = reinterpret_cast<cudf::scalar const *>(j_step);
    std::unique_ptr<cudf::column> col;
    if (step) {
      col = cudf::sequence(row_count, *initial_val, *step);
    } else {
      col = cudf::sequence(row_count, *initial_val);
    }
    return reinterpret_cast<jlong>(col.release());
  }
  CATCH_STD(env, 0);
}

<<<<<<< HEAD


JNIEXPORT jlongArray JNICALL Java_ai_rapids_cudf_ColumnVector_fromArrow(JNIEnv *env, jclass,
                                                                    jint j_type,
								    jstring j_col_name,
								    jlong j_col_length,
								    jlong j_null_count,
                                                                    jlong j_data,
                                                                    jlong j_data_size,
                                                                    jlong j_validity,
                                                                    jlong j_validity_size,
								    jlong j_offsets,
								    jlong j_offsets_size) {
  // JNI_NULL_CHECK(env, j_data, "data is null", 0);
  // JNI_NULL_CHECK(env, j_validity, "validity is null", 0);
  try {
    cudf::jni::auto_set_device(env);

    cudf::type_id n_type = static_cast<cudf::type_id>(j_type);

    // is char* ok here?
    auto data_buffer = arrow::Buffer::Wrap(reinterpret_cast<const char *>(j_data), static_cast<int>(j_data_size));
    auto null_buffer = arrow::Buffer::Wrap(reinterpret_cast<const char *>(j_validity), static_cast<int>(j_validity_size));
    // TODO - offset buffer if not null
	    // bool
	    // string_view
	    // dictionary32
	    // struct_view
	    // list_view
	    // numeric - everything else
    
    cudf::jni::native_jlongArray outcol_handles(env, 1);
    std::shared_ptr<arrow::Array> arrow_array;
    auto offsets_buffer = arrow::Buffer::Wrap(reinterpret_cast<const char *>(j_offsets), static_cast<int>(j_offsets_size));
    switch (n_type) {
      case cudf::type_id::STRING:
	// TODO - test empty or no children????
	arrow_array = std::make_shared<arrow::StringArray>(j_col_length, offsets_buffer, data_buffer, null_buffer, j_null_count);
	break;
      default:
        // return std::make_shared<arrow::Int32Array>(j_col_length, data_buffer, null_buffer, j_null_count)
        arrow_array = cudf::java::to_arrow_array(n_type, j_col_length, data_buffer, null_buffer, j_null_count);
	// arrow_array = std::make_shared<arrow::Int32Array>(j_col_length, data_buffer, null_buffer, j_null_count);
	//
	// TODO - pass in true number of elements for length
	// arrow_array = std::make_shared<arrow::Int32Array>(j_col_length, data_buffer, null_buffer, j_null_count);
	break;
    }

	    /*
      case cudf::type_id::LIST:
        long retVal = 101;
        outcol_handles[0] = reinterpret_cast<jlong>(retVal);
        return outcol_handles.get_jArray();
      case cudf::type_id::BOOL8:
        long retVal = 102;
        outcol_handles[0] = reinterpret_cast<jlong>(retVal);
        return outcol_handles.get_jArray();
	*/

	/*
      case cudf::type_id::STRUCT:
        long retVal = 100;
        outcol_handles[0] = reinterpret_cast<jlong>(retVal);
        return outcol_handles.get_jArray();


      case cudf::type_id::DICTIONARY32:
	break;
	*/


    // arrow::Type:type arrow_type = static_cast<arrow::Type::type>(j_arrow_type);

    // auto arrow_data = ArrayData::Make(int64(), 2, {null_buffer, data_buffer});
    // auto arrow_array = std::make_shared<ExtensionArray>(arrow_data);
    
    cudf::jni::native_jstring col_name(env, j_col_name);
    auto struct_meta = cudf::column_metadata{col_name.get()};
    auto f0 = arrow::field(struct_meta.name, arrow_array->type());
    std::vector<std::shared_ptr<arrow::Field>> fields = {f0};
    std::shared_ptr<arrow::Schema> schema = std::make_shared<arrow::Schema>(fields);
    auto arrow_table = arrow::Table::Make(schema, std::vector<std::shared_ptr<arrow::Array>>{arrow_array});
    if (arrow_table->num_rows() != j_col_length) {
      long retVal = 4;
      outcol_handles[0] = reinterpret_cast<jlong>(retVal);
      return outcol_handles.get_jArray();
    }
    if (arrow_table->num_columns() != 1) {
      long retVal = 5;
      outcol_handles[0] = reinterpret_cast<jlong>(retVal);
      return outcol_handles.get_jArray();
    }
    // auto col = arrow_table->column(0);
    // std::vector<int32_t> original_data{23, 40, 20, 33, 41, 39, 24, 24, 44, 45, 41, 45, 21, 32,29,25,26,47, 29, 35};
    // auto arr = std::make_shared<arrow::Int32Array>(20, arrow::Buffer::Wrap(original_data));
    /*
    if (arr->length() != 20) {
      long retVal = 27;
      outcol_handles[0] = reinterpret_cast<jlong>(retVal);
      return outcol_handles.get_jArray();
    }
    const int32_t* data = arr->data()->GetValues<int32_t>(1);
    if (data[0] != 23) {
      long retVal = 26;
      outcol_handles[0] = reinterpret_cast<jlong>(retVal);
      return outcol_handles.get_jArray();
    }
    auto chunked_arr = new arrow::ChunkedArray(arr);
    for (int i = 0; i < col->num_chunks(); ++i) {
      auto c1 = col->chunk(i);
      auto c2 = chunked_arr->chunk(i);
      if (c1->length() != c2->length()) {
        long retVal = 30;
        outcol_handles[0] = reinterpret_cast<jlong>(retVal);
        return outcol_handles.get_jArray();
      }
      if (!c1->type()->Equals(c2->type())) {
        long retVal = 31;
        outcol_handles[0] = reinterpret_cast<jlong>(retVal);
        return outcol_handles.get_jArray();
      }

      if (! c1->Equals(c2)) {
        long retVal = 20;
        outcol_handles[0] = reinterpret_cast<jlong>(retVal);
        return outcol_handles.get_jArray();
      }
      auto c1data = c1->data()->GetValues<int32_t>(1);
      if (c1data[0] != 23) {
        long retVal = 40;
        outcol_handles[0] = reinterpret_cast<jlong>(retVal);
        return outcol_handles.get_jArray();
      }
    }
    */

    // auto got_cudf_table = cudf::from_arrow(*arrow_table);
        std::unique_ptr<cudf::table> result = cudf::from_arrow(*(arrow_table));
	return cudf::jni::convert_table_for_return(env, result);
    /*
    std::vector<std::unique_ptr<cudf::column>> ret = got_cudf_table->release();
    int num_columns = ret.size();
    // TODO - make sure only 1 column
    if (num_columns != 1) {
      return 5;
    }

    cudf::column* retCol = ret[0].release();
    if (retCol-> 
    return reinterpret_cast<jlong>(retCol);
    */
    // return cudf::jni::convert_table_for_return(env, got_cudf_table);
=======
JNIEXPORT jlong JNICALL Java_ai_rapids_cudf_ColumnVector_makeList(JNIEnv *env, jobject j_object,
                                                                  jlongArray handles,
                                                                  jlong j_type,
                                                                  jint scale,
                                                                  jlong row_count) {
  using ScalarType = cudf::scalar_type_t<cudf::size_type>;
  JNI_NULL_CHECK(env, handles, "native view handles are null", 0)
  try {
    cudf::jni::auto_set_device(env);
    std::unique_ptr<cudf::column> ret;
    cudf::jni::native_jpointerArray<cudf::column_view> children(env, handles);
    std::vector<cudf::column_view> children_vector(children.size());
    for (int i = 0; i < children.size(); i++) {
      children_vector[i] = *children[i];
    }
    auto zero = cudf::make_numeric_scalar(cudf::data_type(cudf::type_id::INT32));
    zero->set_valid(true);
    static_cast<ScalarType *>(zero.get())->set_value(0);

    if (children.size() == 0) {
      // special case because cudf::interleave_columns does not support no columns
      auto offsets = cudf::make_column_from_scalar(*zero, row_count + 1);
      cudf::type_id n_type = static_cast<cudf::type_id>(j_type);
      cudf::data_type n_data_type = cudf::jni::make_data_type(j_type, scale);
      auto empty_col = cudf::make_empty_column(n_data_type);
      ret = cudf::make_lists_column(row_count, std::move(offsets), std::move(empty_col),
              0, rmm::device_buffer());
    } else {
      auto count = cudf::make_numeric_scalar(cudf::data_type(cudf::type_id::INT32));
      count->set_valid(true);
      static_cast<ScalarType *>(count.get())->set_value(children.size());

      std::unique_ptr<cudf::column> offsets = cudf::sequence(row_count + 1, *zero, *count);
      auto data_col = cudf::interleave_columns(cudf::table_view(children_vector));
      ret = cudf::make_lists_column(row_count, std::move(offsets), std::move(data_col),
              0, rmm::device_buffer());
    }

    return reinterpret_cast<jlong>(ret.release());
>>>>>>> 6a4c7609
  }
  CATCH_STD(env, 0);
}

JNIEXPORT jlong JNICALL Java_ai_rapids_cudf_ColumnVector_fromScalar(JNIEnv *env, jclass,
                                                                    jlong j_scalar,
                                                                    jint row_count) {
  JNI_NULL_CHECK(env, j_scalar, "scalar is null", 0);
  try {
    cudf::jni::auto_set_device(env);
    auto scalar_val = reinterpret_cast<cudf::scalar const *>(j_scalar);
    auto dtype = scalar_val->type();
    cudf::mask_state mask_state =
        scalar_val->is_valid() ? cudf::mask_state::UNALLOCATED : cudf::mask_state::ALL_NULL;
    std::unique_ptr<cudf::column> col;
    if (row_count == 0) {
      col = cudf::make_empty_column(dtype);
    } else if (cudf::is_fixed_width(dtype)) {
      col = cudf::make_fixed_width_column(dtype, row_count, mask_state);
      auto mut_view = col->mutable_view();
      cudf::fill_in_place(mut_view, 0, row_count, *scalar_val);
    } else if (dtype.id() == cudf::type_id::STRING) {
      // create a string column of all empty strings to fill (cheapest string column to create)
      auto offsets = cudf::make_numeric_column(cudf::data_type{cudf::type_id::INT32}, row_count + 1,
                                               cudf::mask_state::UNALLOCATED);
      auto data = cudf::make_empty_column(cudf::data_type{cudf::type_id::INT8});
      auto mask_buffer = cudf::create_null_mask(row_count, cudf::mask_state::UNALLOCATED);
      auto str_col = cudf::make_strings_column(row_count, std::move(offsets), std::move(data), 0,
                                               std::move(mask_buffer));

      col = cudf::fill(str_col->view(), 0, row_count, *scalar_val);
    } else {
      JNI_THROW_NEW(env, "java/lang/IllegalArgumentException", "Invalid data type", 0);
    }
    return reinterpret_cast<jlong>(col.release());
  }
  CATCH_STD(env, 0);
}


JNIEXPORT jlong JNICALL Java_ai_rapids_cudf_ColumnVector_concatenate(JNIEnv *env, jclass clazz,
                                                                     jlongArray column_handles) {
  JNI_NULL_CHECK(env, column_handles, "input columns are null", 0);
  using cudf::column;
  using cudf::column_view;
  try {
    cudf::jni::auto_set_device(env);
    cudf::jni::native_jpointerArray<column_view> columns(env, column_handles);
    std::vector<column_view> columns_vector(columns.size());
    for (int i = 0; i < columns.size(); ++i) {
      JNI_NULL_CHECK(env, columns[i], "column to concat is null", 0);
      columns_vector[i] = *columns[i];
    }
    std::unique_ptr<column> result;
    if (columns_vector[0].type().id() == cudf::type_id::LIST) {
      result = cudf::lists::detail::concatenate(columns_vector);
    } else {
      result = cudf::concatenate(columns_vector);
    }
    return reinterpret_cast<jlong>(result.release());
  }
  CATCH_STD(env, 0);
}

JNIEXPORT jlong JNICALL Java_ai_rapids_cudf_ColumnVector_hash(JNIEnv *env,
                                                              jobject j_object,
                                                              jlongArray column_handles,
                                                              jint hash_function_id,
                                                              jintArray initial_values,
                                                              jint seed) {
  JNI_NULL_CHECK(env, column_handles, "array of column handles is null", 0);
  JNI_NULL_CHECK(env, initial_values, "array of initial values is null", 0);

  try {
    cudf::jni::native_jpointerArray<cudf::column_view> n_cudf_columns(env, column_handles);
    std::vector<cudf::column_view> column_views;
    std::transform(n_cudf_columns.data(), n_cudf_columns.data() + n_cudf_columns.size(),
                   std::back_inserter(column_views),
                   [](auto const &p_column) { return *p_column; });
    cudf::table_view *input_table = new cudf::table_view(column_views);

    cudf::jni::native_jintArray native_iv (env, initial_values);
    std::vector<uint32_t> vector_iv;
    std::transform(native_iv.data(), native_iv.data() + native_iv.size(),
                   std::back_inserter(vector_iv),
                   [](auto const &iv) { return iv; });

    std::unique_ptr<cudf::column> result = cudf::hash(*input_table, static_cast<cudf::hash_id>(hash_function_id), vector_iv, seed);
    return reinterpret_cast<jlong>(result.release());
  }
  CATCH_STD(env, 0);
}

////////
// Native methods specific to cudf::column. These either take or return a cudf::column
// instead of a cudf::column_view so they need to be used with caution. These should
// only be called from the CudfColumn child class.
////////

JNIEXPORT void JNICALL Java_ai_rapids_cudf_ColumnVector_deleteCudfColumn(JNIEnv *env,
                                                                         jobject j_object,
                                                                         jlong handle) {
  JNI_NULL_CHECK(env, handle, "column handle is null", );
  try {
    cudf::jni::auto_set_device(env);
    delete reinterpret_cast<cudf::column *>(handle);
  }
  CATCH_STD(env, )
}

JNIEXPORT void JNICALL Java_ai_rapids_cudf_ColumnVector_setNativeNullCountColumn(JNIEnv *env,
                                                                                 jobject j_object,
                                                                                 jlong handle,
                                                                                 jint null_count) {
  JNI_NULL_CHECK(env, handle, "native handle is null", );
  try {
    cudf::jni::auto_set_device(env);
    cudf::column *column = reinterpret_cast<cudf::column *>(handle);
    column->set_null_count(null_count);
  }
  CATCH_STD(env, );
}

JNIEXPORT jlong JNICALL Java_ai_rapids_cudf_ColumnVector_getNativeColumnView(JNIEnv *env,
                                                                             jobject j_object,
                                                                             jlong handle) {
  JNI_NULL_CHECK(env, handle, "native handle is null", 0);
  try {
    cudf::jni::auto_set_device(env);
    cudf::column *column = reinterpret_cast<cudf::column *>(handle);
    std::unique_ptr<cudf::column_view> view(new cudf::column_view());
    *view.get() = column->view();
    return reinterpret_cast<jlong>(view.release());
  }
  CATCH_STD(env, 0);
}

JNIEXPORT jlong JNICALL Java_ai_rapids_cudf_ColumnVector_makeEmptyCudfColumn(JNIEnv *env,
                                                                             jclass,
                                                                             jint j_type,
                                                                             jint scale) {

  try {
    cudf::jni::auto_set_device(env);
    cudf::type_id n_type = static_cast<cudf::type_id>(j_type);
    cudf::data_type n_data_type = cudf::jni::make_data_type(j_type, scale);

    std::unique_ptr<cudf::column> column(cudf::make_empty_column(n_data_type));
    return reinterpret_cast<jlong>(column.release());
  }
  CATCH_STD(env, 0);
}

JNIEXPORT jlong JNICALL Java_ai_rapids_cudf_ColumnVector_makeNumericCudfColumn(
    JNIEnv *env, jobject j_object, jint j_type, jint j_size, jint j_mask_state) {

  JNI_ARG_CHECK(env, (j_size != 0), "size is 0", 0);

  try {
    cudf::jni::auto_set_device(env);
    cudf::type_id n_type = static_cast<cudf::type_id>(j_type);
    cudf::data_type n_data_type(n_type);
    cudf::size_type n_size = static_cast<cudf::size_type>(j_size);
    cudf::mask_state n_mask_state = static_cast<cudf::mask_state>(j_mask_state);
    std::unique_ptr<cudf::column> column(
        cudf::make_numeric_column(n_data_type, n_size, n_mask_state));
    return reinterpret_cast<jlong>(column.release());
  }
  CATCH_STD(env, 0);
}

JNIEXPORT jlong JNICALL Java_ai_rapids_cudf_ColumnVector_makeTimestampCudfColumn(
    JNIEnv *env, jobject j_object, jint j_type, jint j_size, jint j_mask_state) {

  JNI_NULL_CHECK(env, j_type, "type id is null", 0);
  JNI_NULL_CHECK(env, j_size, "size is null", 0);

  try {
    cudf::jni::auto_set_device(env);
    cudf::type_id n_type = static_cast<cudf::type_id>(j_type);
    std::unique_ptr<cudf::data_type> n_data_type(new cudf::data_type(n_type));
    cudf::size_type n_size = static_cast<cudf::size_type>(j_size);
    cudf::mask_state n_mask_state = static_cast<cudf::mask_state>(j_mask_state);
    std::unique_ptr<cudf::column> column(
        cudf::make_timestamp_column(*n_data_type.get(), n_size, n_mask_state));
    return reinterpret_cast<jlong>(column.release());
  }
  CATCH_STD(env, 0);
}

JNIEXPORT jlong JNICALL Java_ai_rapids_cudf_ColumnVector_makeStringCudfColumnHostSide(
    JNIEnv *env, jobject j_object, jlong j_char_data, jlong j_offset_data, jlong j_valid_data,
    jint j_null_count, jint size) {

  JNI_ARG_CHECK(env, (size != 0), "size is 0", 0);
  JNI_NULL_CHECK(env, j_char_data, "char data is null", 0);
  JNI_NULL_CHECK(env, j_offset_data, "offset is null", 0);

  try {
    cudf::jni::auto_set_device(env);
    cudf::size_type *host_offsets = reinterpret_cast<cudf::size_type *>(j_offset_data);
    char *n_char_data = reinterpret_cast<char *>(j_char_data);
    cudf::size_type n_data_size = host_offsets[size];
    cudf::bitmask_type *n_validity = reinterpret_cast<cudf::bitmask_type *>(j_valid_data);

    if (n_validity == nullptr) {
      j_null_count = 0;
    }

    std::unique_ptr<cudf::column> offsets = cudf::make_numeric_column(
        cudf::data_type{cudf::type_id::INT32}, size + 1, cudf::mask_state::UNALLOCATED);
    auto offsets_view = offsets->mutable_view();
    JNI_CUDA_TRY(env, 0,
                 cudaMemcpyAsync(offsets_view.data<int32_t>(), host_offsets,
                                 (size + 1) * sizeof(int32_t), cudaMemcpyHostToDevice));

    std::unique_ptr<cudf::column> data = cudf::make_numeric_column(
        cudf::data_type{cudf::type_id::INT8}, n_data_size, cudf::mask_state::UNALLOCATED);
    auto data_view = data->mutable_view();
    JNI_CUDA_TRY(env, 0,
                 cudaMemcpyAsync(data_view.data<int8_t>(), n_char_data, n_data_size,
                                 cudaMemcpyHostToDevice));

    std::unique_ptr<cudf::column> column;
    if (j_null_count == 0) {
      column =
          cudf::make_strings_column(size, std::move(offsets), std::move(data), j_null_count, {});
    } else {
      cudf::size_type bytes = (cudf::word_index(size) + 1) * sizeof(cudf::bitmask_type);
      rmm::device_buffer dev_validity(bytes);
      JNI_CUDA_TRY(env, 0,
                   cudaMemcpyAsync(dev_validity.data(), n_validity, bytes, cudaMemcpyHostToDevice));

      column = cudf::make_strings_column(size, std::move(offsets), std::move(data), j_null_count,
                                         std::move(dev_validity));
    }

    JNI_CUDA_TRY(env, 0, cudaStreamSynchronize(0));
    return reinterpret_cast<jlong>(column.release());
  }
  CATCH_STD(env, 0);
}

JNIEXPORT jint JNICALL Java_ai_rapids_cudf_ColumnVector_getNativeNullCountColumn(JNIEnv *env,
                                                                                 jobject j_object,
                                                                                 jlong handle) {
  JNI_NULL_CHECK(env, handle, "native handle is null", 0);
  try {
    cudf::jni::auto_set_device(env);
    cudf::column *column = reinterpret_cast<cudf::column *>(handle);
    return static_cast<jint>(column->null_count());
  }
  CATCH_STD(env, 0);
}
} // extern "C"<|MERGE_RESOLUTION|>--- conflicted
+++ resolved
@@ -52,9 +52,6 @@
   }
   CATCH_STD(env, 0);
 }
-
-<<<<<<< HEAD
-
 
 JNIEXPORT jlongArray JNICALL Java_ai_rapids_cudf_ColumnVector_fromArrow(JNIEnv *env, jclass,
                                                                     jint j_type,
@@ -207,7 +204,11 @@
     return reinterpret_cast<jlong>(retCol);
     */
     // return cudf::jni::convert_table_for_return(env, got_cudf_table);
-=======
+    //
+  }
+  CATCH_STD(env, 0);
+}
+
 JNIEXPORT jlong JNICALL Java_ai_rapids_cudf_ColumnVector_makeList(JNIEnv *env, jobject j_object,
                                                                   jlongArray handles,
                                                                   jlong j_type,
@@ -247,7 +248,6 @@
     }
 
     return reinterpret_cast<jlong>(ret.release());
->>>>>>> 6a4c7609
   }
   CATCH_STD(env, 0);
 }
