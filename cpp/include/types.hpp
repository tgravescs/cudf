/*
 * Copyright (c) 2018-2019, NVIDIA CORPORATION.
 *
 * Licensed under the Apache License, Version 2.0 (the "License");
 * you may not use this file except in compliance with the License.
 * You may obtain a copy of the License at
 *
 *     http://www.apache.org/licenses/LICENSE-2.0
 *
 * Unless required by applicable law or agreed to in writing, software
 * distributed under the License is distributed on an "AS IS" BASIS,
 * WITHOUT WARRANTIES OR CONDITIONS OF ANY KIND, either express or implied.
 * See the License for the specific language governing permissions and
 * limitations under the License.
 */
#ifndef TYPES_HPP
#define TYPES_HPP

#include <algorithm>
#include <bitmask/legacy_bitmask.hpp>
#include <cassert>
#include <utilities/error_utils.hpp>
#include "cudf.h"

namespace cudf {

/**
 * @brief A wrapper for a set of gdf_columns of equal number of rows.
 *
 */
struct table {
  /**---------------------------------------------------------------------------*
   * @brief Constructs a table object from an array of `gdf_column`s
   *
   * @param cols The array of _columns wrapped by the table
   * @param num_cols  The number of _columns in the array
   *---------------------------------------------------------------------------**/
  table(gdf_column* cols[], gdf_size_type num_cols)
      : _columns{cols}, _num_columns{num_cols} {
    CUDF_EXPECTS(nullptr != cols[0], "Null input column");

    this->_num_rows = cols[0]->size;

    std::for_each(_columns, _columns + _num_columns, [this](gdf_column* col) {
      CUDF_EXPECTS(nullptr != col, "Null input column");
      CUDF_EXPECTS(_num_rows == col->size, "Column size mismatch");
    });
  }

  /**---------------------------------------------------------------------------*
   * @brief Allocates and constructs a set of `gdf_column`s.
   *
   * Allocates an of `gdf_column`s of the specified size and type.
   *
   * @note It is the caller's responsbility to free the array of gdf_column and
   * their associated device memory.
   *
   * @param[in] num_rows The size of each gdf_column
   * @param[in] dtypes The type of each column
   * @param[in] allocate_bitmasks If `true`, each column will be allocated an
   * appropriately sized bitmask
   *---------------------------------------------------------------------------**/
  table(gdf_size_type num_rows, std::vector<gdf_dtype> const& dtypes,
        bool allocate_bitmasks = false, cudaStream_t stream = 0)
      : _num_columns{static_cast<gdf_size_type>(dtypes.size())},
        _num_rows{num_rows} {
    // Allocate and initialize each column
    gdf_column* new_columns = new gdf_column[_num_columns];
    std::transform(
        new_columns, new_columns + _num_columns, dtypes.begin(), new_columns,
        [num_rows, allocate_bitmasks, stream](gdf_column col, gdf_dtype dtype) {
          CUDF_EXPECTS(dtype != GDF_TIMESTAMP, "Timestamp unsupported.");
          col.size = num_rows;
          col.dtype = dtype;
          col.null_count = 0;
          col.valid = nullptr;

          // Timestamp currently unsupported as it would require passing in
          // additional resolution information
          gdf_dtype_extra_info extra_info;
          extra_info.time_unit = TIME_UNIT_NONE;
          col.dtype_info = extra_info;

          RMM_ALLOC(&col.data, gdf_dtype_size(dtype) * num_rows, stream);
          if (allocate_bitmasks) {
            RMM_ALLOC(
                &col.valid,
                gdf_valid_allocation_size(num_rows) * sizeof(gdf_valid_type),
                stream);
          }

          return col;
        });

    columns = new gdf_column*[_num_columns];

    for (gdf_size_type i = 0; i < _num_columns; ++i) {
      columns[i] = &new_columns[i];
    }
  }

  /**---------------------------------------------------------------------------*
   * @brief Returns const pointer to const of the first `gdf_column` in the
   * table.
   *
   *---------------------------------------------------------------------------**/
  gdf_column const* const* begin() const { return _columns; }

  /**---------------------------------------------------------------------------*
   * @brief Returns pointer to the first `gdf_column` in the table.
   *
   *---------------------------------------------------------------------------**/
  gdf_column** begin() { return _columns; }

  /**---------------------------------------------------------------------------*
   * @brief Returns const pointer to const of one past the last `gdf_column` in
   * the table
   *
   *---------------------------------------------------------------------------**/
  gdf_column const* const* end() const { return _columns + _num_columns; }

  /**---------------------------------------------------------------------------*
   * @brief Returns pointer to one past the last `gdf_column` in the table
   *
   *---------------------------------------------------------------------------**/
  gdf_column** end() { return _columns + _num_columns; }

  /**---------------------------------------------------------------------------*
   * @brief Returns pointer to the column specified by an index.
   *
   * @param index The index of the desired column
   * @return gdf_column* Pointer to the column at `index`
   *---------------------------------------------------------------------------**/
  gdf_column* get_column(gdf_index_type index) {
    assert(index < _num_columns);
    return _columns[index];
  }

  /**---------------------------------------------------------------------------*
   * @brief Returns pointer const of the column specified by an index.
   *
   * @param index The index of the desired column
   * @return gdf_column* Pointer to the column at `index`
   *---------------------------------------------------------------------------**/
  gdf_column const* get_column(gdf_index_type index) const {
    return _columns[index];
  }

  /**---------------------------------------------------------------------------*
   * @brief Returns the number of _columns in the table
   *
   *---------------------------------------------------------------------------**/
  gdf_size_type num_columns() const { return _num_columns; }

  /**---------------------------------------------------------------------------*
   * @brief Returns the number of rows in the table
   *
   *---------------------------------------------------------------------------**/
  gdf_size_type num_rows() const { return _num_rows; }

  gdf_column ** columns() const {
      return _columns;
  }

 private:
<<<<<<< HEAD
  gdf_column** _columns;              ///< The set of gdf_columns
  gdf_size_type const _num_columns;  ///< The number of _columns in the set
  gdf_size_type _num_rows;     ///< The number of elements in each column
=======
  gdf_column** columns;              ///< The set of gdf_columns
  gdf_size_type const _num_columns;  ///< The number of columns in the set
  gdf_size_type _num_rows;           ///< The number of elements in each column
>>>>>>> 5e248d18
};

}  // namespace cudf

#endif<|MERGE_RESOLUTION|>--- conflicted
+++ resolved
@@ -92,10 +92,10 @@
           return col;
         });
 
-    columns = new gdf_column*[_num_columns];
+    _columns = new gdf_column*[_num_columns];
 
     for (gdf_size_type i = 0; i < _num_columns; ++i) {
-      columns[i] = &new_columns[i];
+      _columns[i] = &new_columns[i];
     }
   }
 
@@ -163,15 +163,10 @@
   }
 
  private:
-<<<<<<< HEAD
   gdf_column** _columns;              ///< The set of gdf_columns
-  gdf_size_type const _num_columns;  ///< The number of _columns in the set
-  gdf_size_type _num_rows;     ///< The number of elements in each column
-=======
-  gdf_column** columns;              ///< The set of gdf_columns
   gdf_size_type const _num_columns;  ///< The number of columns in the set
   gdf_size_type _num_rows;           ///< The number of elements in each column
->>>>>>> 5e248d18
+
 };
 
 }  // namespace cudf
