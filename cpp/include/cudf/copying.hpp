--- conflicted
+++ resolved
@@ -676,9 +676,6 @@
   column_view const& boolean_mask,
   rmm::mr::device_memory_resource* mr = rmm::mr::get_default_resource());
 
-<<<<<<< HEAD
-/** @} */  // end of group
-=======
 /**
  * @brief Get the element at specified index from a column
  *
@@ -697,6 +694,6 @@
   size_type index,
   rmm::mr::device_memory_resource* mr = rmm::mr::get_default_resource());
 
->>>>>>> 94f0b279
+/** @} */  // end of group
 }  // namespace experimental
 }  // namespace cudf