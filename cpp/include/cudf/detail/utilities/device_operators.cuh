/*
 * Copyright (c) 2019-2020, NVIDIA CORPORATION.
 *
 * Licensed under the Apache License, Version 2.0 (the "License");
 * you may not use this file except in compliance with the License.
 * You may obtain a copy of the License at
 *
 *     http://www.apache.org/licenses/LICENSE-2.0
 *
 * Unless required by applicable law or agreed to in writing, software
 * distributed under the License is distributed on an "AS IS" BASIS,
 * WITHOUT WARRANTIES OR CONDITIONS OF ANY KIND, either express or implied.
 * See the License for the specific language governing permissions and
 * limitations under the License.
 */

#ifndef DEVICE_OPERATORS_CUH
#define DEVICE_OPERATORS_CUH

/** ---------------------------------------------------------------------------*
 * @brief definition of the device operators
 * @file device_operators.cuh
 *
 * ---------------------------------------------------------------------------**/

#include <cudf/scalar/scalar.hpp>
#include <cudf/types.hpp>
#include <cudf/utilities/error.hpp>
#include <cudf/utilities/traits.hpp>

// will fail to compile if grouped with the includes above
#include <cudf/fixed_point/fixed_point.hpp>

#include <type_traits>

namespace cudf {
// ------------------------------------------------------------------------
// Binary operators
/* @brief binary `sum` operator */
struct DeviceSum {
  template <typename T, typename std::enable_if_t<!cudf::is_timestamp<T>()>* = nullptr>
  CUDA_HOST_DEVICE_CALLABLE T operator()(const T& lhs, const T& rhs)
  {
    return lhs + rhs;
  }

<<<<<<< HEAD
  template <typename T, typename std::enable_if_t<cudf::is_timestamp<T>()>* = nullptr>
  static constexpr T identity()
  {
    return T{typename T::duration{0}};
  }

  template <typename T, typename std::enable_if_t<!cudf::is_timestamp<T>()>* = nullptr>
=======
  template <typename T, typename std::enable_if_t<!cudf::is_fixed_point<T>()>* = nullptr>
>>>>>>> b27775c0
  static constexpr T identity()
  {
    return T{0};
  }

  template <typename T, typename std::enable_if_t<cudf::is_fixed_point<T>()>* = nullptr>
  static constexpr T identity()
  {
    CUDF_FAIL("fixed_point does not yet support device operator identity");
    return T{};
  }
};

/* @brief `count` operator - used in rolling windows */
struct DeviceCount {
  template <typename T, typename std::enable_if_t<cudf::is_timestamp<T>()>* = nullptr>
  CUDA_HOST_DEVICE_CALLABLE T operator()(const T& lhs, const T& rhs)
  {
    return T{DeviceCount{}(lhs.time_since_epoch(), rhs.time_since_epoch())};
  }

  template <typename T, typename std::enable_if_t<!cudf::is_timestamp<T>()>* = nullptr>
  CUDA_HOST_DEVICE_CALLABLE T operator()(const T&, const T& rhs)
  {
    return rhs + T{1};
  }

  template <typename T>
  static constexpr T identity()
  {
    return T{};
  }
};

/**
 * @brief string value for sentinel which is used in min, max reduction
 * operators
 * This sentinel string value is the highest possible valid UTF-8 encoded
 * character. This serves as identity value for maximum operator on string
 * values. Also, this char pointer serves as valid device pointer of identity
 * value for minimum operator on string values.
 *
 */
__constant__ char max_string_sentinel[5]{"\xF7\xBF\xBF\xBF"};

/* @brief binary `min` operator */
struct DeviceMin {
  template <typename T>
  CUDA_HOST_DEVICE_CALLABLE T operator()(const T& lhs, const T& rhs)
  {
    return std::min(lhs, rhs);
  }

  template <typename T,
            typename std::enable_if_t<!std::is_same<T, cudf::string_view>::value &&
                                      !cudf::is_fixed_point<T>()>* = nullptr>
  static constexpr T identity()
  {
    return std::numeric_limits<T>::max();
  }

  template <typename T, typename std::enable_if_t<cudf::is_fixed_point<T>()>* = nullptr>
  static constexpr T identity()
  {
    CUDF_FAIL("fixed_point does not yet support DeviceMin identity");
    return std::numeric_limits<T>::max();
  }

  // @brief identity specialized for string_view
  template <typename T,
            typename std::enable_if_t<std::is_same<T, cudf::string_view>::value>* = nullptr>
  CUDA_HOST_DEVICE_CALLABLE static constexpr T identity()
  {
    const char* psentinel{nullptr};
#if defined(__CUDA_ARCH__)
    psentinel = &max_string_sentinel[0];
#else
    CUDA_TRY(cudaGetSymbolAddress((void**)&psentinel, max_string_sentinel));
#endif
    return T(psentinel, 4);
  }
};

/* @brief binary `max` operator */
struct DeviceMax {
  template <typename T>
  CUDA_HOST_DEVICE_CALLABLE T operator()(const T& lhs, const T& rhs)
  {
    return std::max(lhs, rhs);
  }

  template <typename T,
            typename std::enable_if_t<!std::is_same<T, cudf::string_view>::value &&
                                      !cudf::is_fixed_point<T>()>* = nullptr>
  static constexpr T identity()
  {
    return std::numeric_limits<T>::lowest();
  }

  template <typename T, typename std::enable_if_t<cudf::is_fixed_point<T>()>* = nullptr>
  static constexpr T identity()
  {
    CUDF_FAIL("fixed_point does not yet support DeviceMax identity");
    return std::numeric_limits<T>::lowest();
  }

  template <typename T,
            typename std::enable_if_t<std::is_same<T, cudf::string_view>::value>* = nullptr>
  CUDA_HOST_DEVICE_CALLABLE static constexpr T identity()
  {
    const char* psentinel{nullptr};
#if defined(__CUDA_ARCH__)
    psentinel = &max_string_sentinel[0];
#else
    CUDA_TRY(cudaGetSymbolAddress((void**)&psentinel, max_string_sentinel));
#endif
    return T(psentinel, 0);
  }
};

/* @brief binary `product` operator */
struct DeviceProduct {
  template <typename T, typename std::enable_if_t<!cudf::is_timestamp<T>()>* = nullptr>
  CUDA_HOST_DEVICE_CALLABLE T operator()(const T& lhs, const T& rhs)
  {
    return lhs * rhs;
  }

  template <typename T, typename std::enable_if_t<!cudf::is_fixed_point<T>()>* = nullptr>
  static constexpr T identity()
  {
    return T{1};
  }

  template <typename T, typename std::enable_if_t<cudf::is_fixed_point<T>()>* = nullptr>
  static constexpr T identity()
  {
    CUDF_FAIL("fixed_point does not yet support DeviceProduct identity");
    return T{1, numeric::scale_type{0}};
  }
};

/* @brief binary `and` operator */
struct DeviceAnd {
  template <typename T, typename std::enable_if_t<std::is_integral<T>::value>* = nullptr>
  CUDA_HOST_DEVICE_CALLABLE T operator()(const T& lhs, const T& rhs)
  {
    return (lhs & rhs);
  }
};

/* @brief binary `or` operator */
struct DeviceOr {
  template <typename T, typename std::enable_if_t<std::is_integral<T>::value>* = nullptr>
  CUDA_HOST_DEVICE_CALLABLE T operator()(const T& lhs, const T& rhs)
  {
    return (lhs | rhs);
  }
};

/* @brief binary `xor` operator */
struct DeviceXor {
  template <typename T, typename std::enable_if_t<std::is_integral<T>::value>* = nullptr>
  CUDA_HOST_DEVICE_CALLABLE T operator()(const T& lhs, const T& rhs)
  {
    return (lhs ^ rhs);
  }
};

}  // namespace cudf

#endif<|MERGE_RESOLUTION|>--- conflicted
+++ resolved
@@ -44,17 +44,15 @@
     return lhs + rhs;
   }
 
-<<<<<<< HEAD
   template <typename T, typename std::enable_if_t<cudf::is_timestamp<T>()>* = nullptr>
   static constexpr T identity()
   {
     return T{typename T::duration{0}};
   }
 
-  template <typename T, typename std::enable_if_t<!cudf::is_timestamp<T>()>* = nullptr>
-=======
-  template <typename T, typename std::enable_if_t<!cudf::is_fixed_point<T>()>* = nullptr>
->>>>>>> b27775c0
+  template <
+    typename T,
+    typename std::enable_if_t<!cudf::is_timestamp<T>() && !cudf::is_fixed_point<T>()>* = nullptr>
   static constexpr T identity()
   {
     return T{0};
