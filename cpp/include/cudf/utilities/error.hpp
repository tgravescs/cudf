#pragma once

#include <cuda.h>
#include <cuda_runtime_api.h>
#include <stdexcept>
#include <string>

#include <rmm/rmm.h>

#define RMM_TRY(call)                                                                         \
  do {                                                                                        \
    rmmError_t const status = (call);                                                         \
    if (RMM_SUCCESS != status) { cudf::detail::throw_rmm_error(status, __FILE__, __LINE__); } \
  } while (0);

#define RMM_TRY_CUDAERROR(x) \
  if ((x) != RMM_SUCCESS) CUDA_TRY(cudaPeekAtLastError());

namespace cudf {
/**
 * @brief Exception thrown when logical precondition is violated.
 *
 * This exception should not be thrown directly and is instead thrown by the
 * CUDF_EXPECTS macro.
 *
 **/
struct logic_error : public std::logic_error {
  logic_error(char const* const message) : std::logic_error(message) {}

  logic_error(std::string const& message) : std::logic_error(message) {}

  // TODO Add an error code member? This would be useful for translating an
  // exception to an error code in a pure-C API
};
/**
 * @brief Exception thrown when a CUDA error is encountered.
 *
 **/
struct cuda_error : public std::runtime_error {
  cuda_error(std::string const& message) : std::runtime_error(message) {}
};
}  // namespace cudf

#define STRINGIFY_DETAIL(x) #x
#define CUDF_STRINGIFY(x) STRINGIFY_DETAIL(x)

<<<<<<< HEAD
/**
 * @brief Macro for checking (pre-)conditions that throws an exception when  
=======
/**---------------------------------------------------------------------------*
 * @brief Macro for checking (pre-)conditions that throws an exception when
>>>>>>> cfb1f6b6
 * a condition is violated.
 *
 * Example usage:
 *
 * @code
 * CUDF_EXPECTS(lhs->dtype == rhs->dtype, "Column type mismatch");
 * @endcode
 *
 * @param[in] cond Expression that evaluates to true or false
 * @param[in] reason String literal description of the reason that cond is
 * expected to be true
 * @throw cudf::logic_error if the condition evaluates to false.
<<<<<<< HEAD
 **/
#define CUDF_EXPECTS(cond, reason)                           \
  (!!(cond))                                                 \
      ? static_cast<void>(0)                                 \
      : throw cudf::logic_error("cuDF failure at: " __FILE__ \
                                ":" CUDF_STRINGIFY(__LINE__) ": " reason)
=======
 *---------------------------------------------------------------------------**/
#define CUDF_EXPECTS(cond, reason)                                  \
  (!!(cond)) ? static_cast<void>(0)                                 \
             : throw cudf::logic_error("cuDF failure at: " __FILE__ \
                                       ":" CUDF_STRINGIFY(__LINE__) ": " reason)
>>>>>>> cfb1f6b6

/**
 * @brief Indicates that an erroneous code path has been taken.
 *
 * In host code, throws a `cudf::logic_error`.
 *
 *
 * Example usage:
 * ```
 * CUDF_FAIL("Non-arithmetic operation is not supported");
 * ```
 *
 * @param[in] reason String literal description of the reason
<<<<<<< HEAD
 **/
#define CUDF_FAIL(reason)                              \
  throw cudf::logic_error("cuDF failure at: " __FILE__ \
                          ":" CUDF_STRINGIFY(__LINE__) ": " reason)
=======
 *---------------------------------------------------------------------------**/
#define CUDF_FAIL(reason) \
  throw cudf::logic_error("cuDF failure at: " __FILE__ ":" CUDF_STRINGIFY(__LINE__) ": " reason)
>>>>>>> cfb1f6b6

namespace cudf {
namespace detail {
inline void throw_rmm_error(rmmError_t error, const char* file, unsigned int line)
{
  // todo: throw cuda_error if the error is from cuda
  throw cudf::logic_error(std::string{"RMM error encountered at: " + std::string{file} + ":" +
                                      std::to_string(line) + ": " + std::to_string(error) + " " +
                                      rmmGetErrorString(error)});
}

inline void throw_cuda_error(cudaError_t error, const char* file, unsigned int line)
{
  throw cudf::cuda_error(std::string{"CUDA error encountered at: " + std::string{file} + ":" +
                                     std::to_string(line) + ": " + std::to_string(error) + " " +
                                     cudaGetErrorName(error) + " " + cudaGetErrorString(error)});
}
}  // namespace detail
}  // namespace cudf

/**
 * @brief Error checking macro for CUDA runtime API functions.
 *
 * Invokes a CUDA runtime API function call, if the call does not return
 * cudaSuccess, invokes cudaGetLastError() to clear the error and throws an
 * exception detailing the CUDA error that occurred
 *
 * This macro supersedes GDF_REQUIRE and should be preferred in all instances.
 * GDF_REQUIRE should be considered deprecated.
 *
 **/
#define CUDA_TRY(call)                                            \
  do {                                                            \
    cudaError_t const status = (call);                            \
    if (cudaSuccess != status) {                                  \
      cudaGetLastError();                                         \
      cudf::detail::throw_cuda_error(status, __FILE__, __LINE__); \
    }                                                             \
  } while (0);

/**
 * @brief Debug macro to check for CUDA errors
 *
 * In a non-release build, this macro will synchronize the specified stream
 * before error checking. In both release and non-release builds, this macro
 * checks for any pending CUDA errors from previous calls. If an error is
 * reported, an exception is thrown detailing the CUDA error that occurred.
 *
 * The intent of this macro is to provide a mechanism for synchronous and
 * deterministic execution for debugging asynchronous CUDA execution. It should
 * be used after any asynchronous CUDA call, e.g., cudaMemcpyAsync, or an
 * asynchronous kernel launch.
 *
 **/
#ifndef NDEBUG
#define CHECK_CUDA(stream) CUDA_TRY(cudaStreamSynchronize(stream));
#else
#define CHECK_CUDA(stream) CUDA_TRY(cudaPeekAtLastError());
#endif<|MERGE_RESOLUTION|>--- conflicted
+++ resolved
@@ -44,13 +44,8 @@
 #define STRINGIFY_DETAIL(x) #x
 #define CUDF_STRINGIFY(x) STRINGIFY_DETAIL(x)
 
-<<<<<<< HEAD
 /**
- * @brief Macro for checking (pre-)conditions that throws an exception when  
-=======
-/**---------------------------------------------------------------------------*
  * @brief Macro for checking (pre-)conditions that throws an exception when
->>>>>>> cfb1f6b6
  * a condition is violated.
  *
  * Example usage:
@@ -63,20 +58,11 @@
  * @param[in] reason String literal description of the reason that cond is
  * expected to be true
  * @throw cudf::logic_error if the condition evaluates to false.
-<<<<<<< HEAD
  **/
-#define CUDF_EXPECTS(cond, reason)                           \
-  (!!(cond))                                                 \
-      ? static_cast<void>(0)                                 \
-      : throw cudf::logic_error("cuDF failure at: " __FILE__ \
-                                ":" CUDF_STRINGIFY(__LINE__) ": " reason)
-=======
- *---------------------------------------------------------------------------**/
 #define CUDF_EXPECTS(cond, reason)                                  \
   (!!(cond)) ? static_cast<void>(0)                                 \
              : throw cudf::logic_error("cuDF failure at: " __FILE__ \
                                        ":" CUDF_STRINGIFY(__LINE__) ": " reason)
->>>>>>> cfb1f6b6
 
 /**
  * @brief Indicates that an erroneous code path has been taken.
@@ -90,16 +76,9 @@
  * ```
  *
  * @param[in] reason String literal description of the reason
-<<<<<<< HEAD
  **/
-#define CUDF_FAIL(reason)                              \
-  throw cudf::logic_error("cuDF failure at: " __FILE__ \
-                          ":" CUDF_STRINGIFY(__LINE__) ": " reason)
-=======
- *---------------------------------------------------------------------------**/
 #define CUDF_FAIL(reason) \
   throw cudf::logic_error("cuDF failure at: " __FILE__ ":" CUDF_STRINGIFY(__LINE__) ": " reason)
->>>>>>> cfb1f6b6
 
 namespace cudf {
 namespace detail {
