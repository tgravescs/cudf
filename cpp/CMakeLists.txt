--- conflicted
+++ resolved
@@ -522,12 +522,9 @@
             src/strings/find.cu
             src/strings/filling/fill.cu
             src/strings/padding.cu
-<<<<<<< HEAD
             src/strings/regex/regcomp.cpp
             src/strings/regex/regexec.cu
-=======
             src/strings/replace/replace.cu
->>>>>>> 50c08c55
             src/strings/sorting/sorting.cu
             src/strings/strings_column_factories.cu
             src/strings/strings_column_view.cu
