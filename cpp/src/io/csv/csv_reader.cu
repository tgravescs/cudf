--- conflicted
+++ resolved
@@ -21,228 +21,39 @@
  */
 
 
- #include <cuda_runtime.h>
-
- #include <iostream>
- #include <vector>
- #include <string>
- #include <stdio.h>
- #include <iostream>
- #include <iomanip>
- #include <vector>
- #include <unordered_map>
+#include <cuda_runtime.h>
+
+#include <iostream>
+#include <vector>
+#include <string>
+#include <stdio.h>
+#include <iostream>
+#include <iomanip>
+#include <vector>
+#include <unordered_map>
+
+#include <stdio.h>
+#include <stdlib.h>
+
+#include <unistd.h>
+#include <fcntl.h>
+#include <sys/types.h>
+#include <sys/stat.h>
+#include <sys/mman.h>
+
+#include <thrust/scan.h>
+#include <thrust/reduce.h>
+#include <thrust/device_ptr.h>
+#include <thrust/execution_policy.h>
+
+#include <thrust/host_vector.h>
+
+#include "type_conversion.cuh"
+#include "datetime_parser.cuh"
+
+#include "cudf.h"
+#include "utilities/error_utils.h"
  
-<<<<<<< HEAD
- #include <stdio.h>
- #include <stdlib.h>
- 
- #include <unistd.h>
- #include <fcntl.h>
- #include <sys/types.h>
- #include <sys/stat.h>
- #include <sys/mman.h>
- 
- #include <thrust/scan.h>
- #include <thrust/reduce.h>
- #include <thrust/device_ptr.h>
- #include <thrust/execution_policy.h>
- 
- #include <thrust/host_vector.h>
- 
- #include "type_conversion.cuh"
- #include "datetime_parser.cuh"
- 
- #include "cudf.h"
- #include "utilities/error_utils.h"
-  
- #include "rmm/rmm.h"
- 
- #include "NVStrings.h"
- 
- constexpr int32_t HASH_SEED = 33;
- 
- using namespace std;
- 
- //-- define the structure for raw data handling - for internal use
- typedef struct raw_csv_ {
-	 char *				data;			// on-device: the raw unprocessed CSV data - loaded as a large char * array
-	 unsigned long long*	d_num_records;	// on-device: Number of records.
-	 unsigned long long*	recStart;		// on-device: Starting position of the records.
- 
-	 char				delimiter;		// host: the delimiter
-	 char				terminator;		// host: the line terminator
- 
-	 char				quotechar;		// host: the quote character
-	 bool				keepquotes;		// host: indicates to keep the start and end quotechar
-	 bool				doublequote;	// host: indicates to interpret two consecutive quotechar as a single
- 
-	 long				num_bytes;		// host: the number of bytes in the data
-	 long				num_bits;		// host: the number of 64-bit bitmaps (different than valid)
-	 unsigned long long 	num_records;  	// host: number of records (per column)
-	 // int				num_cols;		// host: number of columns
-	 int					num_active_cols;	// host: number of columns that will be return to user.
-	 int					num_actual_cols;	// host: number of columns in the file --- based on the number of columns in header
-	 vector<gdf_dtype>	dtypes;			// host: array of dtypes (since gdf_columns are not created until end)
-	 vector<string>		col_names;		// host: array of column names
-	 bool* 				h_parseCol;		// host   : array of booleans stating if column should be parsed in reading process: parseCol[x]=false means that the column x needs to be filtered out.
-	 bool* 				d_parseCol;		// device : array of booleans stating if column should be parsed in reading process: parseCol[x]=false means that the column x needs to be filtered out.
-	 long 				header_row;		// Row id of the header
-	 bool				dayfirst;
-	 char				decimal;
-	 char				thousands;
- } raw_csv_t;
- 
- typedef struct column_data_ {
-	 unsigned long long countFloat;
-	 unsigned long long countDateAndTime;
-	 unsigned long long countString;
-	 unsigned long long countInt8;
-	 unsigned long long countInt16;
-	 unsigned long long countInt32;
-	 unsigned long long countInt64;	
-	 unsigned long long countNULL;
- } column_data_t;
- 
- typedef struct parsing_opts_ {
-	 char				delimiter;
-	 char				terminator;
-	 char				quotechar;
-	 bool				keepquotes;
-	 char				decimal;
-	 char				thousands;
- } parsing_opts_t;
- 
- using string_pair = std::pair<const char*,size_t>;
- 
- //
- //---------------create and process ---------------------------------------------
- //
- gdf_error parseArguments(csv_read_arg *args, raw_csv_t *csv);
- // gdf_error getColNamesAndTypes(const char **col_names, const  char **dtypes, raw_csv_t *d);
- gdf_error updateRawCsv( const char * data, long num_bytes, raw_csv_t * csvData );
- gdf_error allocateGdfDataSpace(gdf_column *);
- gdf_dtype convertStringToDtype(std::string &dtype);
- 
- #define checkError(error, txt)  if ( error != GDF_SUCCESS) { cerr << "ERROR:  " << error <<  "  in "  << txt << endl;  return error; }
- 
- //
- //---------------CUDA Kernel ---------------------------------------------
- //
- 
- __device__ int findSetBit(int tid, long num_bits, uint64_t *f_bits, int x);
- 
- gdf_error launch_countRecords(raw_csv_t * csvData);
- gdf_error launch_storeRecordStart(raw_csv_t * csvData);
- gdf_error launch_dataConvertColumns(raw_csv_t * raw_csv, void** d_gdf,  gdf_valid_type** valid, gdf_dtype* d_dtypes, string_pair	**str_cols, long row_offset, unsigned long long *);
- 
- gdf_error launch_dataTypeDetection(raw_csv_t * raw_csv, long row_offset, column_data_t* d_columnData);
- 
- __global__ void countRecords(char *data, const char terminator, const char quotechar, long num_bytes, long num_bits, unsigned long long* num_records);
- __global__ void storeRecordStart(char *data, const char terminator, const char quotechar, long num_bytes, long num_bits, unsigned long long* num_records,unsigned long long* recStart) ;
- __global__ void convertCsvToGdf(char *csv, const parsing_opts_t opts, unsigned long long num_records, int num_columns,bool *parseCol,unsigned long long *recStart,gdf_dtype *dtype,void **gdf_data,gdf_valid_type **valid,string_pair **str_cols,unsigned long long row_offset, long header_row,bool dayfirst,unsigned long long *num_valid);
- __global__ void dataTypeDetection(char *raw_csv, const parsing_opts_t opts, unsigned long long num_records, int  num_columns, bool  *parseCol, unsigned long long *recStart, unsigned long long row_offset, long header_row, column_data_t* d_columnData);
- 
- //
- //---------------CUDA Valid (8 blocks of 8-bits) Bitmap Kernels ---------------------------------------------
- //
- __device__ int whichBitmap(int record) { return (record/8);  }
- __device__ int whichBit(int bit) { return (bit % 8);  }
- 
- __inline__ __device__ void validAtomicOR(gdf_valid_type* address, gdf_valid_type val)
- {
-	 int32_t *base_address = (int32_t*)((gdf_valid_type*)address - ((size_t)address & 3));
-	 int32_t int_val = (int32_t)val << (((size_t) address & 3) * 8);
- 
-	 atomicOr(base_address, int_val);
- }
- 
- __device__ void setBit(gdf_valid_type* address, int bit) {
-	 gdf_valid_type bitMask[8] 		= {1, 2, 4, 8, 16, 32, 64, 128};
-	 validAtomicOR(address, bitMask[bit]);
- }
- 
- 
- 
- 
- std::string stringType(gdf_dtype dt){
- 
-	 switch (dt){
-		 case GDF_STRING: return std::string("str");
-		 case GDF_DATE64: return std::string("date64");
-		 case GDF_CATEGORY: return std::string("category");
-		 case GDF_FLOAT64: return std::string("float64");
-		 case GDF_INT8: return std::string("int8");
-		 case GDF_INT16: return std::string("int16");
-		 case GDF_INT32: return std::string("int32");
-		 case GDF_INT64: return std::string("int64");
-		 default:
-			 return "long";
-	 }
- 
- 
- }
- 
- 
- 
- /**
-  * @brief read in a CSV file
-  *
-  * Read in a CSV file, extract all fields, and return a GDF (array of gdf_columns)
-  *
-  * @param[in and out] args the input arguments, but this also contains the returned data
-  *
-  * Arguments:
-  *
-  *  Required Arguments
-  * 		file_path			-	file location to read from	- currently the file cannot be compressed
-  * 		num_cols			-	number of columns in the names and dtype arrays
-  * 		names				-	ordered List of column names, this is a required field
-  * 		dtype				-	ordered List of data types, this is required
-  *
-  * 	Optional
-  * 		lineterminator		-	define the line terminator character.  Default is '\n'
-  * 		delimiter			-	define the field separator, default is ','.  This argument is also called 'sep'
-  *
-  * 		quotechar;				define the character used to denote start and end of a quoted item
-  * 		quoting;				treat string fields as quoted item and remove the first and last quotechar
-  * 		nodoublequote;			do not interpret two consecutive quotechar as a single quotechar
-  *
-  * 		delim_whitespace	-	use white space as the delimiter - default is false.  This overrides the delimiter argument
-  * 		skipinitialspace	-	skip white spaces after the delimiter - default is false
-  *
-  * 		skiprows			-	number of rows at the start of the files to skip, default is 0
-  * 		skipfooter			-	number of rows at the bottom of the file to skip - default is 0
-  *
-  * 		dayfirst			-	is the first value the day?  DD/MM  versus MM/DD
-  *
-  *
-  *  Output
-  *  	num_cols_out		-	Out: return the number of columns read in
-  *  	num_rows_out		-	Out: return the number of rows read in
-  *  	gdf_column **data	-	Out: return the array of *gdf_columns
-  *
-  *
-  * @return gdf_error
-  *
-  */
- gdf_error read_csv(csv_read_arg *args)
- {
-	 gdf_error error = gdf_error::GDF_SUCCESS;
- 
-	 //-----------------------------------------------------------------------------
-	 // create the CSV data structure - this will be filled in as the CSV data is processed.
-	 // Done first to validate data types
-	 raw_csv_t * raw_csv = new raw_csv_t;
-	 // error = parseArguments(args, raw_csv);
-	 raw_csv->num_actual_cols	= args->num_cols;
-	 raw_csv->num_active_cols	= args->num_cols;
-	 raw_csv->num_records		= 0;
- 
-	 if(args->delim_whitespace == true) {
-		 raw_csv->delimiter = ' ';
-	 } else {
-		 raw_csv->delimiter = args->delimiter;
-=======
 #include "rmm/rmm.h"
 #include "io/comp/io_uncomp.h"
 
@@ -1303,10 +1114,10 @@
 
 			long tempPos=pos-1;
 
-			if(dtype[actual_col] != gdf_dtype::GDF_CATEGORY && dtype[actual_col] != gdf_dtype::GDF_STRING){
-				removePrePostWhiteSpaces2(raw_csv, &start, &tempPos);
-			}
-
+			// Modify start & end to ignore whitespace and quotechars
+			if(dtype[col] != gdf_dtype::GDF_CATEGORY && dtype[col] != gdf_dtype::GDF_STRING){
+				adjustforWhitespaceAndQuotes(raw_csv, start, tempPos, opts.quotechar);
+			}
 
 			if(start<=(tempPos)) { // Empty strings are not legal values
 
@@ -1538,8 +1349,10 @@
 
 			long strLen=pos-start;
 
-			// Remove all pre and post white-spaces.  We might find additional NULL fields if the entire entry is made up of only spaces.
-			removePrePostWhiteSpaces2(raw_csv, &start, &tempPos);
+			// Modify start & end to ignore whitespace and quotechars
+			// This could possibly result in additional empty fields
+			adjustforWhitespaceAndQuotes(raw_csv, start, tempPos);
+
 			for(long startPos=start; startPos<=tempPos; startPos++){
 				if(raw_csv[startPos]>= '0' && raw_csv[startPos] <= '9'){
 					countNumber++;
@@ -1651,1186 +1464,11 @@
 
 		bitmap >>= 1;
 		++withinBitCount;
->>>>>>> 8b5ec4dc
 	 }
- 
-	 if(args->windowslinetermination) {
-		 raw_csv->terminator = '\n';
-	 } else {
-		 raw_csv->terminator = args->lineterminator;
-	 }
- 
-	 raw_csv->quotechar = args->quotechar;
-	 if(raw_csv->quotechar != '\0') {
-		 raw_csv->keepquotes = !args->quoting;
-		 raw_csv->doublequote = args->doublequote;
-	 } else {
-		 raw_csv->keepquotes = true;
-		 raw_csv->doublequote = false;
-	 }
- 
-	 raw_csv->dayfirst = args->dayfirst;
-	 raw_csv->decimal = args->decimal;
-	 raw_csv->thousands = args->thousands == nullptr ? '\0' : *args->thousands;
- 
-	 if (raw_csv->decimal == raw_csv->delimiter)
-	 { 
-		 checkError(GDF_INVALID_API_CALL, "Decimal point cannot be the same as the delimiter");
-	 }
-	 if (raw_csv->thousands == raw_csv->delimiter)
-	 { 
-		 checkError(GDF_INVALID_API_CALL, "Thousands separator cannot be the same as the delimiter");
-	 }
- 
-	 //-----------------------------------------------------------------------------
-	 // memory map in the data
-	 void * 			map_data = NULL;
-	 struct stat     st;
-	 int				fd;
- 
-	 fd = open(args->file_path, O_RDONLY );
- 
-	 if (fd < 0) 		{ close(fd); checkError(GDF_FILE_ERROR, "Error opening file"); }
-	 if (fstat(fd, &st)) { close(fd); checkError(GDF_FILE_ERROR, "cannot stat file");   }
- 
-	 raw_csv->num_bytes = st.st_size;
- 
-	 map_data = mmap(0, raw_csv->num_bytes, PROT_READ, MAP_PRIVATE, fd, 0);
- 
-	 if (map_data == MAP_FAILED || raw_csv->num_bytes==0) { close(fd); checkError(GDF_C_ERROR, "Error mapping file"); }
- 
-	 //-----------------------------------------------------------------------------
-	 //---  create a structure to hold variables used to parse the CSV data
-	 error = updateRawCsv( (const char *)map_data, (long)raw_csv->num_bytes, raw_csv );
-	 checkError(error, "call to createRawCsv");
- 
-	 //-----------------------------------------------------------------------------
-	 // find the record and fields points (in bitmaps)
-	 error = launch_countRecords(raw_csv);
-	 checkError(error, "call to record counter");
- 
-	 //-----------------------------------------------------------------------------
-	 //-- Allocate space to hold the record starting point
-	 RMM_TRY( RMM_ALLOC((void**)&(raw_csv->recStart), (sizeof(unsigned long long) * (raw_csv->num_records + 1)), 0) ); 
-	 CUDA_TRY( cudaMemset(raw_csv->d_num_records,	0, 		(sizeof(unsigned long long) )) ) ;
- 
-	 //-----------------------------------------------------------------------------
-	 //-- Scan data and set the starting positions
-	 error = launch_storeRecordStart(raw_csv);
-	 checkError(error, "call to record initial position store");
- 
-	 // Previous kernel stores the record positions as encountered by all threads
-	 // Sort the record positions as subsequent processing may require filtering
-	 // certain rows or other processing on specific records
-	 thrust::sort(thrust::device, raw_csv->recStart, raw_csv->recStart + raw_csv->num_records + 1);
- 
-	 // Currently, ignoring lineterminations within quotes is handled by recording
-	 // the records of both, and then filtering out the records that is a quotechar
-	 // or a linetermination within a quotechar pair. The future major refactoring
-	 // of csv_reader and its kernels will probably use a different tactic.
-	 if (raw_csv->quotechar != '\0') {
-		 const size_t recTotalSize = sizeof(unsigned long long) * (raw_csv->num_records + 1);
- 
-		 unsigned long long *h_recStart = (unsigned long long*)malloc(recTotalSize);
-		 CUDA_TRY( cudaMemcpy(h_recStart, raw_csv->recStart, recTotalSize, cudaMemcpyDeviceToHost) );
- 
-		 const char *h_data = (const char *)(map_data);
-		 unsigned long long recCount = raw_csv->num_records;
- 
-		 bool quotation = false;
-		 for (size_t i = 1; i < raw_csv->num_records; ++i) {
-			 if (h_data[h_recStart[i] - 1] == raw_csv->quotechar) {
-				 quotation = !quotation;
-				 h_recStart[i] = raw_csv->num_bytes;
-				 recCount--;
-			 }
-			 else if (quotation) {
-				 h_recStart[i] = raw_csv->num_bytes;
-				 recCount--;
-			 }
-		 }
- 
-		 CUDA_TRY( cudaMemcpy(raw_csv->recStart, h_recStart, recTotalSize, cudaMemcpyHostToDevice) );
-		 thrust::sort(thrust::device, raw_csv->recStart, raw_csv->recStart + raw_csv->num_records + 1);
-		 raw_csv->num_records = recCount;
-		 
-		 free(h_recStart);
-	 }
- 
-	 //-----------------------------------------------------------------------------
-	 //-- Acquire header row of 
- 
-	 int h_num_cols=0, h_dup_cols_removed=0;
- 
-	 int skip_header=0;
- 
-	 // Check if the user gave us a list of column names
-	 if(args->names==NULL){
- 
-		 // Getting the first row of data from the file. We will parse the data to find lineterminator as
-		 // well as the column delimiter.
-		 char* cmap_data = (char *)map_data;
- 
-		 unsigned long long c=0;
- 
-		 raw_csv->header_row=0;
-		 if (args->header>=0){
-			 raw_csv->header_row = args->header;
-		 }
-		 if(raw_csv->header_row > (long)raw_csv->num_records){
-			 checkError(GDF_FILE_ERROR, "Number of records is smaller than the id of the specified header row");
-		 }
- 
-		 unsigned long long headerPositions[2];
-		 CUDA_TRY( cudaMemcpy(headerPositions,raw_csv->recStart + raw_csv->header_row, sizeof(unsigned long long)*2, cudaMemcpyDeviceToHost));
-		 unsigned long long start = headerPositions[0];
-		 unsigned long long stop  = headerPositions[1];
- 
-		 c=start;
-		 while(c<stop){
-			 if (cmap_data[c]==args->lineterminator){
-				 h_num_cols++;
-				 break;
-			 }
-			 else if(cmap_data[c] == '\r' && (c+1L)<(unsigned long long)raw_csv->num_bytes && cmap_data[c+1] == '\n'){
-				 h_num_cols++;
-				 break;
-			 }else if (cmap_data[c]==args->delimiter)
-				 h_num_cols++;
-			 c++;
-		 }
- 
-		 unsigned long long prev=0;
-		 c=start;
- 
-		 raw_csv->col_names.clear();
- 
-		 if(args->header>=0){
-			 h_num_cols=0;
-			 // Storing the names of the columns into a vector of strings
-			 while(c<=stop){
-				 if (cmap_data[c]==args->delimiter || cmap_data[c]==args->lineterminator){
-					 std::string colName(cmap_data +prev,c-prev );
-					 prev=c+1;
-					 raw_csv->col_names.push_back(colName);
-					 h_num_cols++;
-				 }
-				 c++;
-			 }
-			 skip_header=1;
-		 }else{
-			 for (int i = 0; i<h_num_cols; i++){
-				 std::string newColName = std::to_string(i);
-				 raw_csv->col_names.push_back(newColName);
-			 }
-		 }
-		 // Allocating a boolean array that will use to state if a column needs to read or filtered.
- 
- 
-		 raw_csv->h_parseCol = (bool*)malloc(sizeof(bool) * (h_num_cols));
-		 RMM_TRY( RMM_ALLOC((void**)&raw_csv->d_parseCol,(sizeof(bool) * (h_num_cols)),0 ) );
-		 for (int i = 0; i<h_num_cols; i++)
-			 raw_csv->h_parseCol[i]=true;
- 
-		 // Looking for duplicates
-		 for (auto it = raw_csv->col_names.begin(); it != raw_csv->col_names.end(); it++){
-			 bool found_dupe = false;
-			 for (auto it2 = (it+1); it2 != raw_csv->col_names.end(); it2++){
-				 if (*it==*it2){
-					 found_dupe=true;
-					 break;
-				 }
-			 }
-			 if(found_dupe){
-				 int count=1;
-				 for (auto it2 = (it+1); it2 != raw_csv->col_names.end(); it2++){
-					 if (*it==*it2){
-						 if(args->mangle_dupe_cols){
-							 // Replace all the duplicates of column X with X.1,X.2,... First appearance stays as X.
-							 std::string newColName  = *it2;
-							 newColName += "." + std::to_string(count); 
-							 count++;
-							 *it2 = newColName;							
-						 } else{
-							 // All duplicate fields will be ignored.
-							 int pos=std::distance(raw_csv->col_names.begin(), it2);
-							 raw_csv->h_parseCol[pos]=false;
-							 h_dup_cols_removed++;
-						 }
-					 }
-				 }
-			 }
-		 }
- 
-		 raw_csv->num_actual_cols = h_num_cols;							// Actuaul number of columns in the CSV file
-		 raw_csv->num_active_cols = h_num_cols-h_dup_cols_removed;		// Number of fields that need to be processed based on duplicatation fields
- 
-		 CUDA_TRY(cudaMemcpy(raw_csv->d_parseCol, raw_csv->h_parseCol, sizeof(bool) * (h_num_cols), cudaMemcpyHostToDevice));
-	 }
-	 else {
-		 raw_csv->h_parseCol = (bool*)malloc(sizeof(bool) * (args->num_cols));
-		 RMM_TRY( RMM_ALLOC((void**)&raw_csv->d_parseCol,(sizeof(bool) * (args->num_cols)),0 ) );
- 
-		 for (int i = 0; i<raw_csv->num_actual_cols; i++){
-			 raw_csv->h_parseCol[i]=true;
-			 std::string col_name 	= args->names[i];
-			 raw_csv->col_names.push_back(col_name);
- 
-		 }
-		 CUDA_TRY(cudaMemcpy(raw_csv->d_parseCol, raw_csv->h_parseCol, sizeof(bool) * (args->num_cols), cudaMemcpyHostToDevice));
-	 }
- 
-	 // User can give
-	 if (args->use_cols_int!=NULL || args->use_cols_char!=NULL){
-		 if(args->use_cols_int!=NULL){
-			 for (int i = 0; i<raw_csv->num_actual_cols; i++)
-				 raw_csv->h_parseCol[i]=false;
-			 for(int i=0; i < args->use_cols_int_len; i++){
-				 int pos = args->use_cols_int[i];
-				 raw_csv->h_parseCol[pos]=true;
-			 }
-			 raw_csv->num_active_cols = args->use_cols_int_len;
-		 }else{
-			 for (int i = 0; i<raw_csv->num_actual_cols; i++)
-				 raw_csv->h_parseCol[i]=false;
-			 int countFound=0;
-			 for(int i=0; i < args->use_cols_char_len; i++){
-				 std::string colName(args->use_cols_char[i]);
-				 for (auto it = raw_csv->col_names.begin(); it != raw_csv->col_names.end(); it++){
-					 if(colName==*it){
-						 countFound++;
-						 int pos=std::distance(raw_csv->col_names.begin(), it);
-						 raw_csv->h_parseCol[pos]=true;
-						 break;
-					 }
-				 }
-			 }
-			 raw_csv->num_active_cols = countFound;
-		 }
-		 CUDA_TRY(cudaMemcpy(raw_csv->d_parseCol, raw_csv->h_parseCol, sizeof(bool) * (raw_csv->num_actual_cols), cudaMemcpyHostToDevice));
-	 }
- 
-	 raw_csv->num_records -= (args->skiprows + args->skipfooter); 
-	 if(skip_header==0){
-		 raw_csv->header_row=-1;
-	 }else{
-		 raw_csv->num_records-=1;
-	 }
- 
-	 //-----------------------------------------------------------------------------
-	 //---  done with host data
-	 close(fd);
-	 munmap(map_data, raw_csv->num_bytes);
- 
- 
-	 //-----------------------------------------------------------------------------
-	 //--- Auto detect types of the vectors
- 
-	 // if(args->dtype==NULL){
-	 if(args->names==NULL){
- 
-		 column_data_t *d_ColumnData,*h_ColumnData;
- 
-		 h_ColumnData = (column_data_t*)malloc(sizeof(column_data_t) * (raw_csv->num_active_cols));
-		 RMM_TRY( RMM_ALLOC((void**)&d_ColumnData,(sizeof(column_data_t) * (raw_csv->num_active_cols)),0 ) );
- 
-		 CUDA_TRY( cudaMemset(d_ColumnData,	0, 	(sizeof(column_data_t) * (raw_csv->num_active_cols)) ) ) ;
- 
-		 launch_dataTypeDetection(raw_csv, args->skiprows, d_ColumnData);
- 
-		 CUDA_TRY( cudaMemcpy(h_ColumnData,d_ColumnData, sizeof(column_data_t) * (raw_csv->num_active_cols), cudaMemcpyDeviceToHost));
- 
-		 vector<gdf_dtype>	d_detectedTypes;			// host: array of dtypes (since gdf_columns are not created until end)
- 
-		 raw_csv->dtypes.clear();
- 
-		 for(int col = 0; col < raw_csv->num_active_cols; col++){
-			 unsigned long long countInt = h_ColumnData[col].countInt8+h_ColumnData[col].countInt16+
-										   h_ColumnData[col].countInt32+h_ColumnData[col].countInt64;
- 
-			 if (h_ColumnData[col].countNULL == raw_csv->num_records){
-				 d_detectedTypes.push_back(GDF_INT8); // Entire column is NULL. Allocating the smallest amount of memory
-			 } else if(h_ColumnData[col].countString>0L){
-				 d_detectedTypes.push_back(GDF_CATEGORY); // For auto-detection, we are currently not supporting strings.
-			 } else if(h_ColumnData[col].countDateAndTime>0L){
-				 d_detectedTypes.push_back(GDF_DATE64);
-			 } else if(h_ColumnData[col].countFloat > 0L  ||  
-				 (h_ColumnData[col].countFloat==0L && countInt >0L && h_ColumnData[col].countNULL >0L) ) {
-				 // The second condition has been added to conform to PANDAS which states that a colum of 
-				 // integers with a single NULL record need to be treated as floats.
-				 d_detectedTypes.push_back(GDF_FLOAT64);
-			 }
-			 else { 
-				 d_detectedTypes.push_back(GDF_INT64);
-			 }
-		 }
- 
-		 raw_csv->dtypes=d_detectedTypes;
- 
-		 free(h_ColumnData);
-		 RMM_TRY( RMM_FREE( d_ColumnData, 0 ) );
-	 }
-	 else{
-		 for ( int x = 0; x < raw_csv->num_actual_cols; x++) {
- 
-			 std::string temp_type 	= args->dtype[x];
-			 gdf_dtype col_dtype		= convertStringToDtype( temp_type );
- 
-			 if (col_dtype == GDF_invalid)
-				 return GDF_UNSUPPORTED_DTYPE;
- 
-			 raw_csv->dtypes.push_back(col_dtype);
-		 }
-	 }
- 
- 
-	 //-----------------------------------------------------------------------------
-	 //--- allocate space for the results
-	 gdf_column **cols = (gdf_column **)malloc( sizeof(gdf_column *) * raw_csv->num_active_cols);
- 
-	 void **d_data,**h_data;
-	 gdf_valid_type **d_valid,**h_valid;
-	 unsigned long long	*d_valid_count,*h_valid_count;
-	 gdf_dtype *d_dtypes,*h_dtypes;
- 
- 
- 
- 
- 
-	 h_dtypes 		= (gdf_dtype*)malloc (	sizeof(gdf_dtype)* (raw_csv->num_active_cols));
-	 h_valid_count	= (unsigned long long*)malloc (	sizeof(unsigned long long)* (raw_csv->num_active_cols));
-	 h_data 			= (void**)malloc (	sizeof(void*)* (raw_csv->num_active_cols));
-	 h_valid 		= (gdf_valid_type**)malloc (	sizeof(gdf_valid_type*)* (raw_csv->num_active_cols));
- 
-	 RMM_TRY( RMM_ALLOC((void**)&d_dtypes, 		(sizeof(gdf_dtype) 			* raw_csv->num_active_cols), 0 ) );
-	 RMM_TRY( RMM_ALLOC((void**)&d_data, 		(sizeof(void *)				* raw_csv->num_active_cols), 0 ) );
-	 RMM_TRY( RMM_ALLOC((void**)&d_valid, 		(sizeof(gdf_valid_type *)	* raw_csv->num_active_cols), 0 ) );
-	 RMM_TRY( RMM_ALLOC((void**)&d_valid_count, 	(sizeof(unsigned long long) * raw_csv->num_active_cols), 0 ) );
-	 CUDA_TRY( cudaMemset(d_valid_count,	0, 		(sizeof(unsigned long long)	* raw_csv->num_active_cols)) );
- 
- 
-	 int stringColCount=0;
-	 for (int col = 0; col < raw_csv->num_active_cols; col++) {
-		 if(raw_csv->dtypes[col]==gdf_dtype::GDF_STRING)
-			 stringColCount++;
-	 }
- 
-	 string_pair **h_str_cols = NULL, **d_str_cols = NULL;
- 
-	 if (stringColCount > 0 ) {
-		 h_str_cols = (string_pair**) malloc ((sizeof(string_pair *)	* stringColCount));
-		 RMM_TRY( RMM_ALLOC((void**)&d_str_cols, 	(sizeof(string_pair *)		* stringColCount), 0) );
- 
-		 for (int col = 0; col < stringColCount; col++) {
-			 RMM_TRY( RMM_ALLOC((void**)(h_str_cols + col), sizeof(string_pair) * (raw_csv->num_records), 0) );
-		 }
- 
-		 CUDA_TRY(cudaMemcpy(d_str_cols, h_str_cols, sizeof(string_pair *)	* stringColCount, cudaMemcpyHostToDevice));
-	 }
- 
-	 for (int col = 0; col < raw_csv->num_active_cols; col++) {
- 
-		 gdf_column *gdf = (gdf_column *)malloc(sizeof(gdf_column) * 1);
- 
-		 gdf->size		= raw_csv->num_records;
-		 gdf->dtype		= raw_csv->dtypes[col];
-		 gdf->null_count	= 0;						// will be filled in later
- 
-		 //--- column name
-		 std::string str = raw_csv->col_names[col];
-		 int len = str.length() + 1;
-		 gdf->col_name = (char *)malloc(sizeof(char) * len);
-		 memcpy(gdf->col_name, str.c_str(), len);
-		 gdf->col_name[len -1] = '\0';
- 
-		 allocateGdfDataSpace(gdf);
- 
-		 cols[col] 		= gdf;
-		 h_dtypes[col] 	= raw_csv->dtypes[col];
-		 h_data[col] 	= gdf->data;
-		 h_valid[col] 	= gdf->valid;
-	 }
-	 CUDA_TRY( cudaMemcpy(d_dtypes,h_dtypes, sizeof(gdf_dtype) * (raw_csv->num_active_cols), cudaMemcpyHostToDevice));
-	 CUDA_TRY( cudaMemcpy(d_data,h_data, sizeof(void*) * (raw_csv->num_active_cols), cudaMemcpyHostToDevice));
-	 CUDA_TRY( cudaMemcpy(d_valid,h_valid, sizeof(gdf_valid_type*) * (raw_csv->num_active_cols), cudaMemcpyHostToDevice));
- 
-	 free(h_dtypes); 
-	 free(h_valid); 
-	 free(h_data); 
-	 
-	 launch_dataConvertColumns(raw_csv,d_data, d_valid, d_dtypes,d_str_cols, args->skiprows, d_valid_count);
-	 cudaDeviceSynchronize();
- 
-	 stringColCount=0;
-	 for (int col = 0; col < raw_csv->num_active_cols; col++) {
- 
-		 gdf_column *gdf = cols[col];
- 
-		 if (gdf->dtype != gdf_dtype::GDF_STRING)
-			 continue;
- 
-		 NVStrings* const stringCol = NVStrings::create_from_index(h_str_cols[stringColCount],size_t(raw_csv->num_records));
-		 if ((raw_csv->quotechar != '\0') && (raw_csv->doublequote==true)) {
-			 // In PANDAS, default of enabling doublequote for two consecutive
-			 // quotechar in quote fields results in reduction to single
-			 std::string quotechar = std::string(&raw_csv->quotechar);
-			 std::string doublequotechar = quotechar + raw_csv->quotechar;
-			 gdf->data = stringCol->replace(doublequotechar.c_str(), quotechar.c_str());
-			 NVStrings::destroy(stringCol);
-		 }
-		 else {
-			 gdf->data = stringCol;
-		 }
- 
-		 RMM_TRY( RMM_FREE( h_str_cols [stringColCount], 0 ) );
- 
-		 stringColCount++;
-	 }
- 
- 
-	 CUDA_TRY( cudaMemcpy(h_valid_count,d_valid_count, sizeof(unsigned long long) * (raw_csv->num_active_cols), cudaMemcpyDeviceToHost));
- 
-	 //--- set the null count
-	 for ( int col = 0; col < raw_csv->num_active_cols; col++) {
-		 cols[col]->null_count = raw_csv->num_records - h_valid_count[col];
-	 }
- 
-	 free(h_valid_count); 
- 
-	 // free up space that is no longer needed
-	 if (h_str_cols != NULL)
-		 free ( h_str_cols);
- 
-	 free(raw_csv->h_parseCol);
- 
-	 if (d_str_cols != NULL)
-		 RMM_TRY( RMM_FREE( d_str_cols, 0 ) ); 
- 
-	 RMM_TRY( RMM_FREE( d_valid, 0 ) );
-	 RMM_TRY( RMM_FREE( d_valid_count, 0 ) );
-	 RMM_TRY( RMM_FREE( d_dtypes, 0 ) );
-	 RMM_TRY( RMM_FREE( d_data, 0 ) ); 
- 
-	 RMM_TRY( RMM_FREE( raw_csv->recStart, 0 ) ); 
-	 RMM_TRY( RMM_FREE( raw_csv->d_parseCol, 0 ) ); 
-	 RMM_TRY( RMM_FREE( raw_csv->d_num_records, 0 ) ); 
-	 CUDA_TRY( cudaFree ( raw_csv->data) );
- 
- 
-	 args->data 			= cols;
-	 args->num_cols_out	= raw_csv->num_active_cols;
-	 args->num_rows_out	= raw_csv->num_records;
- 
-	 delete raw_csv;
-	 return error;
- }
- 
- 
- 
- /*
-  * What is passed in is the data type as a string, need to convert that into gdf_dtype enum
-  */
- gdf_dtype convertStringToDtype(std::string &dtype) {
- 
-	 if (dtype.compare( "str") == 0) 		return GDF_STRING;
-	 if (dtype.compare( "date") == 0) 		return GDF_DATE64;
-	 if (dtype.compare( "date32") == 0) 		return GDF_DATE32;
-	 if (dtype.compare( "date64") == 0) 		return GDF_DATE64;
-	 if (dtype.compare( "timestamp") == 0)	return GDF_TIMESTAMP;
-	 if (dtype.compare( "category") == 0) 	return GDF_CATEGORY;
-	 if (dtype.compare( "float") == 0)		return GDF_FLOAT32;
-	 if (dtype.compare( "float32") == 0)		return GDF_FLOAT32;
-	 if (dtype.compare( "float64") == 0)		return GDF_FLOAT64;
-	 if (dtype.compare( "double") == 0)		return GDF_FLOAT64;
-	 if (dtype.compare( "short") == 0)		return GDF_INT16;
-	 if (dtype.compare( "int") == 0)			return GDF_INT32;
-	 if (dtype.compare( "int32") == 0)		return GDF_INT32;
-	 if (dtype.compare( "int64") == 0)		return GDF_INT64;
-	 if (dtype.compare( "long") == 0)		return GDF_INT64;
- 
-	 return GDF_invalid;
- }
- 
- 
- /*
-  * Create the raw_csv_t structure and allocate space on the GPU
-  */
- gdf_error updateRawCsv( const char * data, long num_bytes, raw_csv_t * raw ) {
- 
-	 int num_bits = (num_bytes + 63) / 64;
- 
-	 CUDA_TRY( cudaMallocManaged ((void**)&raw->data, 		(sizeof(char)		* num_bytes)));
-	 // RMM_TRY( RMM_ALLOC((void**)&raw->data, 		(sizeof(char)		* num_bytes),0 ));
- 
-	 RMM_TRY( RMM_ALLOC((void**)&raw->d_num_records, sizeof(unsigned long long),0) );
- 
-	 CUDA_TRY( cudaMemcpy(raw->data, data, num_bytes, cudaMemcpyHostToDevice));
-	 CUDA_TRY( cudaMemset(raw->d_num_records,0, ((sizeof(long)) )) );
- 
-	 raw->num_bits  = num_bits;
- 
-	 return GDF_SUCCESS;
- }
- 
- 
- /*
-  * For each of the gdf_cvolumns, create the on-device space.  the on-host fields should already be filled in
-  */
- gdf_error allocateGdfDataSpace(gdf_column *gdf) {
- 
-	 long N = gdf->size;
-	 long num_bitmaps = (N + 31) / 8;			// 8 bytes per bitmap
- 
-	 //--- allocate space for the valid bitmaps
-	 RMM_TRY( RMM_ALLOC((void**)&gdf->valid, (sizeof(gdf_valid_type) * num_bitmaps), 0) );
-	 CUDA_TRY(cudaMemset(gdf->valid, 0, (sizeof(gdf_valid_type) 	* num_bitmaps)) );
- 
-	 int elementSize=0;
-	 //--- Allocate space for the data
-	 switch(gdf->dtype) {
-		 case gdf_dtype::GDF_INT8:
-			 elementSize = sizeof(int8_t);
-			 break;
-		 case gdf_dtype::GDF_INT16:
-			 elementSize = sizeof(int16_t);
-			 break;
-		 case gdf_dtype::GDF_INT32:
-			 elementSize = sizeof(int32_t);
-			 break;
-		 case gdf_dtype::GDF_INT64:
-			 elementSize = sizeof(int64_t);
-			 break;
-		 case gdf_dtype::GDF_FLOAT32:
-			 elementSize = sizeof(float);
-			 break;
-		 case gdf_dtype::GDF_FLOAT64:
-			 elementSize = sizeof(double);
-			 break;
-		 case gdf_dtype::GDF_DATE32:
-			 elementSize = sizeof(gdf_date32);
-			 break;
-		 case gdf_dtype::GDF_DATE64:
-			 elementSize = sizeof(gdf_date64);
-			 break;
-		 case gdf_dtype::GDF_TIMESTAMP:
-			 elementSize = sizeof(int64_t);
-			 break;
-		 case gdf_dtype::GDF_CATEGORY:
-			 elementSize = sizeof(gdf_category);
-			 break;
-		 case gdf_dtype::GDF_STRING:
-			 return gdf_error::GDF_SUCCESS;
-			 // Memory for gdf->data allocated by string class eventually
-		 default:
-			 return GDF_UNSUPPORTED_DTYPE;
-	 }
-	 
-	 RMM_TRY( RMM_ALLOC((void**)&gdf->data, elementSize * N, 0) );
- 
-	 return gdf_error::GDF_SUCCESS;
- }
- 
- 
- //----------------------------------------------------------------------------------------------------------------
- //				CUDA Kernels
- //----------------------------------------------------------------------------------------------------------------
- 
- 
- gdf_error launch_countRecords(raw_csv_t * csvData) {
- 
-	 int blockSize;		// suggested thread count to use
-	 int minGridSize;	// minimum block count required
-	 CUDA_TRY( cudaOccupancyMaxPotentialBlockSize(&minGridSize, &blockSize, countRecords) );
- 
-	 // Calculate actual block count to use based on bitmap count
-	 // Each bitmap is for a 64-byte chunk, and each data index is bitmap ID * 64
-	 int gridSize = (csvData->num_bits + blockSize - 1) / blockSize;
- 
-	 countRecords <<< gridSize, blockSize >>> (
-		 csvData->data, csvData->terminator, csvData->quotechar,
-		 csvData->num_bytes, csvData->num_bits, csvData->d_num_records
-	 );
- 
-	 CUDA_TRY(cudaGetLastError());
- 
-	 long recs=-1;
-	 CUDA_TRY(cudaMemcpy(&recs, csvData->d_num_records, sizeof(long), cudaMemcpyDeviceToHost));
-	 csvData->num_records=recs;
- 
-	 CUDA_TRY(cudaGetLastError());
- 
-	 return GDF_SUCCESS;
- }
- 
- 
- __global__ void countRecords(char *data, const char terminator, const char quotechar, long num_bytes, long num_bits, unsigned long long* num_records) {
- 
-	 // thread IDs range per block, so also need the block id
-	 long tid = threadIdx.x + (blockDim.x * blockIdx.x);
- 
-	 if (tid >= num_bits)
-		 return;
- 
-	 // data ID is a multiple of 64
-	 long did = tid * 64L;
- 
-	 char *raw = (data + did);
- 
-	 long byteToProcess = ((did + 64L) < num_bytes) ? 64L : (num_bytes - did);
- 
-	 // process the data
-	 long tokenCount = 0;
-	 for (long x = 0; x < byteToProcess; x++) {
-		 
-		 // Scan and log records. If quotations are enabled, then also log quotes
-		 // for a postprocess ignore, as the chunk here has limited visibility.
-		 if ((raw[x] == terminator) || (quotechar != '\0' && raw[x] == quotechar)) {
-			 tokenCount++;
-		 } else if (raw[x] == '\r' && (x+1L)<num_bytes && raw[x +1] == '\n') {
-			 x++;
-			 tokenCount++;
-		 }
- 
-	 }
-	 atomicAdd((unsigned long long int*)num_records,(unsigned long long int)tokenCount);
- }
- 
- 
- gdf_error launch_storeRecordStart(raw_csv_t * csvData) {
- 
-	 int blockSize;		// suggested thread count to use
-	 int minGridSize;	// minimum block count required
-	 CUDA_TRY( cudaOccupancyMaxPotentialBlockSize(&minGridSize, &blockSize, storeRecordStart) );
- 
-	 // Calculate actual block count to use based on bitmap count
-	 // Each bitmap is for a 64-byte chunk, and each data index is bitmap ID * 64
-	 int gridSize = (csvData->num_bits + blockSize - 1) / blockSize;
- 
-	 storeRecordStart <<< gridSize, blockSize >>> (
-		 csvData->data, csvData->terminator, csvData->quotechar,
-		 csvData->num_bytes, csvData->num_bits, csvData->d_num_records,
-		 csvData->recStart
-	 );
- 
-	 CUDA_TRY( cudaGetLastError() );
-	 return GDF_SUCCESS;
- }
- 
- 
- __global__ void storeRecordStart(char *data, const char terminator, const char quotechar, long num_bytes, long num_bits, unsigned long long* num_records,unsigned long long* recStart) {
- 
-	 // thread IDs range per block, so also need the block id
-	 long tid = threadIdx.x + (blockDim.x * blockIdx.x);
- 
-	 if ( tid >= num_bits)
-		 return;
- 
-	 // data ID - multiple of 64
-	 long did = tid * 64L;
- 
-	 char *raw = (data + did);
- 
-	 long byteToProcess = ((did + 64L) < num_bytes) ? 64L : (num_bytes - did);
- 
-	 if(tid==0){
-		 long pos = atomicAdd((unsigned long long int*)num_records,(unsigned long long int)1);
-		 recStart[pos]=did+0;
-	 }
- 
-	 // process the data
-	 for (long x = 0; x < byteToProcess; x++) {
- 
-		 // Scan and log records. If quotations are enabled, then also log quotes
-		 // for a postprocess ignore, as the chunk here has limited visibility.
-		 if ((raw[x] == terminator) || (quotechar != '\0' && raw[x] == quotechar)) {
- 
-			 long pos = atomicAdd((unsigned long long int*)num_records,(unsigned long long int)1);
-			 recStart[pos]=did+x+1;
- 
-		 } else if (raw[x] == '\r' && (x+1L)<num_bytes && raw[x +1] == '\n') {
- 
-			 x++;
-			 long pos = atomicAdd((unsigned long long int*)num_records,(unsigned long long int)1);
-			 recStart[pos]=did+x+1;
-		 }
- 
-	 }
- }
- 
- 
- //----------------------------------------------------------------------------------------------------------------
- 
- 
- gdf_error launch_dataConvertColumns(raw_csv_t *raw_csv, void **gdf, gdf_valid_type** valid, gdf_dtype* d_dtypes,string_pair **str_cols, long row_offset, unsigned long long *num_valid) {
- 
-	 int blockSize;		// suggested thread count to use
-	 int minGridSize;	// minimum block count required
-	 CUDA_TRY( cudaOccupancyMaxPotentialBlockSize(&minGridSize, &blockSize, convertCsvToGdf) );
- 
-	 // Calculate actual block count to use based on records count
-	 int gridSize = (raw_csv->num_records + blockSize - 1) / blockSize;
- 
-	 parsing_opts_t opts;
-	 opts.delimiter		= raw_csv->delimiter;
-	 opts.terminator		= raw_csv->terminator;
-	 opts.quotechar		= raw_csv->quotechar;
-	 opts.keepquotes		= raw_csv->keepquotes;
-	 opts.decimal		= raw_csv->decimal;
-	 opts.thousands		= raw_csv->thousands;
- 
-	 convertCsvToGdf <<< gridSize, blockSize >>>(
-		 raw_csv->data,
-		 opts,
-		 raw_csv->num_records,
-		 raw_csv->num_actual_cols,
-		 raw_csv->d_parseCol,
-		 raw_csv->recStart,
-		 d_dtypes,
-		 gdf,
-		 valid,
-		 str_cols,
-		 row_offset,
-		 raw_csv->header_row,
-		 raw_csv->dayfirst,
-		 num_valid
-	 );
- 
-	 CUDA_TRY( cudaGetLastError() );
-	 return GDF_SUCCESS;
- }
- 
- 
- /*
-  * Data is processed in one row\record at a time - so the number of total threads (tid) is equal to the number of rows.
-  *
-  */
- __global__ void convertCsvToGdf(
-		 char 			*raw_csv,
-		 const parsing_opts_t	 	opts,
-		 unsigned long long  num_records,
-		 int  			num_columns,
-		 bool  			*parseCol,
-		 unsigned long long 			*recStart,
-		 gdf_dtype 		*dtype,
-		 void			**gdf_data,
-		 gdf_valid_type 	**valid,
-		 string_pair		**str_cols,
-		 unsigned long long 			row_offset,
-		 long 			header_row,
-		 bool			dayfirst,
-		 unsigned long long			*num_valid
-		 )
- {
-	 // thread IDs range per block, so also need the block id
-	 long	rec_id  = threadIdx.x + (blockDim.x * blockIdx.x);		// this is entry into the field array - tid is an elements within the num_entries array
- 
-	 // we can have more threads than data, make sure we are not past the end of the data
-	 if ( rec_id >= num_records)
-		 return;
- 
-	 long extraOff=0;
-	 if(rec_id>=header_row && header_row>=0)
-		 extraOff=1;
- 
-	 long start 		= recStart[rec_id + row_offset + extraOff];
-	 long stop 		= recStart[rec_id + 1 + row_offset + extraOff];
- 
-	 long pos 		= start;
-	 int  col 		= 0;
-	 int  actual_col = 0;
-	 int  stringCol 	= 0;
-	 bool quotation	= false;
- 
-	 while(col<num_columns){
- 
-		 if(start>stop)
-			 break;
- 
-		 while(true){
-			 // Use simple logic to ignore control chars between any quote seq
-			 // Handles nominal cases including doublequotes within quotes, but
-			 // may not output exact failures as PANDAS for malformed fields
-			 if(raw_csv[pos] == opts.quotechar){
-				 quotation = !quotation;
-			 }
-			 else if(quotation==false){
-				 if(raw_csv[pos] == opts.delimiter){
-					 break;
-				 }
-				 else if(raw_csv[pos] == opts.terminator){
-					 break;
-				 }
-				 else if(raw_csv[pos] == '\r' && ((pos+1) < stop && raw_csv[pos+1] == '\n')){
-					 stop--;
-					 break;
-				 }
-			 }
-			 if(pos>=stop)
-				 break;
-			 pos++;
-		 }
- 
-		 if(parseCol[col]==true){
- 
-			 long tempPos=pos-1;
- 
-			 // Modify start & end to ignore whitespace and quotechars
-			 if(dtype[col] != gdf_dtype::GDF_CATEGORY && dtype[col] != gdf_dtype::GDF_STRING){
-				 adjustforWhitespaceAndQuotes(raw_csv, start, tempPos, opts.quotechar);
-			 }
- 
-			 if(start<=(tempPos)) { // Empty strings are not legal values
- 
-				 switch(dtype[col]) {
-					 case gdf_dtype::GDF_INT8:
-					 {
-						 int8_t *gdf_out = (int8_t *)gdf_data[actual_col];
-						 gdf_out[rec_id] = convertStrtoInt<int8_t>(raw_csv, start, tempPos, opts.thousands);
-					 }
-						 break;
-					 case gdf_dtype::GDF_INT16: {
-						 int16_t *gdf_out = (int16_t *)gdf_data[actual_col];
-						 gdf_out[rec_id] = convertStrtoInt<int16_t>(raw_csv, start, tempPos, opts.thousands);
-					 }
-						 break;
-					 case gdf_dtype::GDF_INT32:
-					 {
-						 int32_t *gdf_out = (int32_t *)gdf_data[actual_col];
-						 gdf_out[rec_id] = convertStrtoInt<int32_t>(raw_csv, start, tempPos, opts.thousands);
-					 }
-						 break;
-					 case gdf_dtype::GDF_INT64:
-					 {
-						 int64_t *gdf_out = (int64_t *)gdf_data[actual_col];
-						 gdf_out[rec_id] = convertStrtoInt<int64_t>(raw_csv, start, tempPos, opts.thousands);
-					 }
-						 break;
-					 case gdf_dtype::GDF_FLOAT32:
-					 {
-						 float *gdf_out = (float *)gdf_data[actual_col];
-						 gdf_out[rec_id] = convertStrtoFloat<float>(raw_csv, start, tempPos, opts.decimal, opts.thousands);
-					 }
-						 break;
-					 case gdf_dtype::GDF_FLOAT64:
-					 {
-						 double *gdf_out = (double *)gdf_data[actual_col];
-						 gdf_out[rec_id] = convertStrtoFloat<double>(raw_csv, start, tempPos, opts.decimal, opts.thousands);
-					 }
-						 break;
-					 case gdf_dtype::GDF_DATE32:
-					 {
-						 gdf_date32 *gdf_out = (gdf_date32 *)gdf_data[actual_col];
-						 gdf_out[rec_id] = parseDateFormat(raw_csv, start, tempPos, dayfirst);
-					 }
-						 break;
-					 case gdf_dtype::GDF_DATE64:
-					 {
-						 gdf_date64 *gdf_out = (gdf_date64 *)gdf_data[actual_col];
-						 gdf_out[rec_id] = parseDateTimeFormat(raw_csv, start, tempPos, dayfirst);
-					 }
-						 break;
-					 case gdf_dtype::GDF_TIMESTAMP:
-					 {
-						 int64_t *gdf_out = (int64_t *)gdf_data[actual_col];
-						 gdf_out[rec_id] = convertStrtoInt<int64_t>(raw_csv, start, tempPos, opts.thousands);
-					 }
-					 break;
-					 case gdf_dtype::GDF_CATEGORY:
-					 {
-						 gdf_category *gdf_out = (gdf_category *)gdf_data[actual_col];
-						 gdf_out[rec_id] = convertStrtoHash(raw_csv, start, pos, HASH_SEED);
-					 }
-						 break;
-					 case gdf_dtype::GDF_STRING:
-					 {
-						 long end = pos;
-						 if(opts.keepquotes==false){
-							 if((raw_csv[start] == opts.quotechar) && (raw_csv[end-1] == opts.quotechar)){
-								 start++;
-								 end--;
-							 }
-						 }
-						 str_cols[stringCol][rec_id].first	= raw_csv+start;
-						 str_cols[stringCol][rec_id].second	= size_t(end-start);
-						 stringCol++;
-					 }
-						 break;
-					 default:
-						 break;
-				 }
- 
-				 // set the valid bitmap - all bits were set to 0 to start
-				 int bitmapIdx 	= whichBitmap(rec_id);  	// which bitmap
-				 int bitIdx		= whichBit(rec_id);		// which bit - over an 8-bit index
-				 setBit(valid[col]+bitmapIdx, bitIdx);		// This is done with atomics
- 
-				 atomicAdd((unsigned long long int*)&num_valid[col],(unsigned long long int)1);
-			 }
-			 else if(dtype[col]==gdf_dtype::GDF_STRING){
-				 str_cols[stringCol][rec_id].first 	= NULL;
-				 str_cols[stringCol][rec_id].second 	= 0;
-				 stringCol++;
-			 }
-			 actual_col++;
-		 }
-		 pos++;
-		 start=pos;
-		 col++;
- 
-	 }
- }
- 
- 
- 
- //----------------------------------------------------------------------------------------------------------------
- 
- 
- gdf_error launch_dataTypeDetection(
-	 raw_csv_t * raw_csv, 
-	 long row_offset,
-	 column_data_t* d_columnData) 
- {
-	 int blockSize;		// suggested thread count to use
-	 int minGridSize;	// minimum block count required
-	 CUDA_TRY( cudaOccupancyMaxPotentialBlockSize(&minGridSize, &blockSize, dataTypeDetection) );
- 
-	 // Calculate actual block count to use based on records count
-	 int gridSize = (raw_csv->num_records + blockSize - 1) / blockSize;
- 
-	 parsing_opts_t opts;
-	 opts.delimiter		= raw_csv->delimiter;
-	 opts.terminator		= raw_csv->terminator;
-	 opts.quotechar		= raw_csv->quotechar;
-	 opts.keepquotes		= raw_csv->keepquotes;
- 
-	 dataTypeDetection <<< gridSize, blockSize >>>(
-		 raw_csv->data,
-		 opts,
-		 raw_csv->num_records,
-		 raw_csv->num_actual_cols,
-		 raw_csv->d_parseCol,
-		 raw_csv->recStart,
-		 row_offset,
-		 raw_csv->header_row,
-		 d_columnData
-	 );
- 
-	 CUDA_TRY( cudaGetLastError() );
-	 return GDF_SUCCESS;
- }
- 
- /*
-  */
- __global__ void dataTypeDetection(
-		 char 			*raw_csv,
-		 const parsing_opts_t			opts,
-		 unsigned long long  			num_records,
-		 int  			num_columns,
-		 bool  			*parseCol,
-		 unsigned long long 			*recStart,
-		 unsigned long long  			row_offset,
-		 long 			header_row,
-		 column_data_t* d_columnData
-		 )
- {
- 
-	 // thread IDs range per block, so also need the block id
-	 long	rec_id  = threadIdx.x + (blockDim.x * blockIdx.x);		// this is entry into the field array - tid is an elements within the num_entries array
- 
-	 // we can have more threads than data, make sure we are not past the end of the data
-	 if ( rec_id >= num_records)
-		 return;
- 
-	 long extraOff=0;
-	 if(rec_id>=header_row && header_row>=0)
-		 extraOff=1;
- 
-	 long start 		= recStart[rec_id + row_offset + extraOff];
-	 long stop 		= recStart[rec_id + 1 + row_offset + extraOff];
- 
-	 long pos 		= start;
-	 int  col 		= 0;
-	 int  actual_col = 0;
-	 bool quotation	= false;
- 
-	 // Going through all the columns of a given record
-	 while(col<num_columns){
- 
-		 if(start>stop)
-			 break;
- 
-		 // Finding the breaking point for each column
-		 while(true){
-			 // Use simple logic to ignore control chars between any quote seq
-			 // Handles nominal cases including doublequotes within quotes, but
-			 // may not output exact failures as PANDAS for malformed fields
-			 if(raw_csv[pos] == opts.quotechar){
-				 quotation = !quotation;
-			 }
-			 else if(quotation==false){
-				 if(raw_csv[pos] == opts.delimiter){
-					 break;
-				 }
-				 else if(raw_csv[pos] == opts.terminator){
-					 break;
-				 }
-				 else if(raw_csv[pos] == '\r' && ((pos+1) < stop && raw_csv[pos+1] == '\n')){
-					 stop--;
-					 break;
-				 }
-			 }
-			 if(pos>=stop)
-				 break;
-			 pos++;
-		 }
- 
- 
-		 // Checking if this is a column that the user wants --- user can filter columns
-		 if(parseCol[col]==true){
- 
-			 long tempPos=pos-1;
- 
-			 // Checking if the record is NULL
-			 if(start>(tempPos)){
-				 atomicAdd(& d_columnData[actual_col].countNULL, 1L);
-				 pos++;
-				 start=pos;
-				 col++;
-				 actual_col++;
-				 continue;	
-			 }
- 
-			 long countNumber=0;
-			 long countDecimal=0;
-			 long countSlash=0;
-			 long countDash=0;
-			 long countColon=0;
-			 long countString=0;
- 
-			 long strLen=pos-start;
- 
-			 // Modify start & end to ignore whitespace and quotechars
-			 // This could possibly result in additional empty fields
-			 adjustforWhitespaceAndQuotes(raw_csv, start, tempPos);
- 
-			 for(long startPos=start; startPos<=tempPos; startPos++){
-				 if(raw_csv[startPos]>= '0' && raw_csv[startPos] <= '9'){
-					 countNumber++;
-					 continue;
-				 }
-				 // Looking for unique characters that will help identify column types.
-				 switch (raw_csv[startPos]){
-					 case '.':
-						 countDecimal++;break;
-					 case '-':
-						 countDash++; break;
-					 case '/':
-						 countSlash++;break;
-					 case ':':
-						 countColon++;break;
-					 default:
-						 countString++;
-						 break;	
-				 }
-			 }
- 
-			 if(strLen==0) // Removed spaces ' ' in the pre-processing and thus we can have an empty string.
-				 atomicAdd(& d_columnData[actual_col].countNULL, 1L);
-			 // Integers have to have the length of the string or can be off by one if they start with a minus sign
-			 else if(countNumber==(strLen) || ( strLen>1 && countNumber==(strLen-1) && raw_csv[start]=='-') ){
-				 // Checking to see if we the integer value requires 8,16,32,64 bits.
-				 // This will allow us to allocate the exact amount of memory.
-				 int64_t i = convertStrtoInt<int64_t>(raw_csv, start, tempPos, opts.thousands);
-				 if(i >= (1L<<31)){
-					 atomicAdd(& d_columnData[actual_col].countInt64, 1L);
-				 }
-				 else if(i >= (1L<<15)){
-					 atomicAdd(& d_columnData[actual_col].countInt32, 1L);
-				 }
-				 else if(i >= (1L<<7)){
-					 atomicAdd(& d_columnData[actual_col].countInt16, 1L);
-				 }
-				 else
-					 atomicAdd(& d_columnData[actual_col].countInt8, 1L);
-			 }
-			 // Floating point numbers are made up of numerical strings, have to have a decimal sign, and can have a minus sign.
-			 else if((countNumber==(strLen-1) && countDecimal==1) || (strLen>2 && countNumber==(strLen-2) && raw_csv[start]=='-')){
-					 atomicAdd(& d_columnData[actual_col].countFloat, 1L);
-			 }
-			 // The date-time field cannot have more than 3 strings. As such if an entry has more than 3 string characters, it is not 
-			 // a data-time field. Also, if a string has multiple decimals, then is not a legit number.
-			 else if(countString > 3 || countDecimal > 1){
-				 atomicAdd(& d_columnData[actual_col].countString, 1L);
-			 }
-			 else {
-				 // A date field can have either one or two '-' or '\'. A legal combination will only have one of them.
-				 // To simplify the process of auto column detection, we are not covering all the date-time formation permutations.
-				 if((countDash>0 && countDash<=2 && countSlash==0)|| (countDash==0 && countSlash>0 && 	countSlash<=2) ){
-					 if((countColon<=2)){
-						 atomicAdd(& d_columnData[actual_col].countDateAndTime, 1L);
-					 }
-					 else{
-						 atomicAdd(& d_columnData[actual_col].countString, 1L);					
-					 }
-				 }
-				 // Default field is string type.
-				 else{
-					 atomicAdd(& d_columnData[actual_col].countString, 1L);					
-				 }
-			 }
-			 actual_col++;
-		 }
-		 pos++;
-		 start=pos;
-		 col++;	
- 
-	 }
- }
- 
- //----------------------------------------------------------------------------------------------------------------
- 
- /*
-  * Return which bit is set
-  * x is the occurrence: 1 = first, 2 = seconds, ...
-  */
- __device__ int findSetBit(int tid, long num_bits, uint64_t *r_bits, int x) {
- 
-	 int idx = tid;
- 
-	 if ( x == 0 )
-		 return -1;
- 
-	 int withinBitCount = 0;
-	 int offset = 0;
-	 int found  = 0;
- 
-	 uint64_t bitmap = r_bits[idx];
- 
-	 while (found != x)
-	 {
-		 if(bitmap == 0)
-		 {
-			 idx++;
-			 if (idx >= num_bits)
-				 return -1;
-			 bitmap = r_bits[idx];
-			 offset += 64;
-			 withinBitCount = 0;
-		 }
- 
-		 if ( bitmap & 1 ) {
-			 found++;			//found a set bit
-		 }
- 
-		 bitmap >>= 1;
-		 ++withinBitCount;
-	  }
- 
-	 offset += withinBitCount -1;
- 
- 
-	 return offset;
- }
- 
- 
- +
+	offset += withinBitCount -1;
+
+
+	return offset;
+}
+
