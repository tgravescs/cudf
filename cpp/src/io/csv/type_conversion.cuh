/* Copyright 2017 NVIDIA Corporation.  All rights reserved. */

#ifndef CONVERSION_FUNCTIONS_CUH
#define CONVERSION_FUNCTIONS_CUH

#include "datetime_parser.cuh"
#include "utilities/wrapper_types.hpp"
#include <cuda_runtime_api.h>

//---------------------------------------------------------------------------
//				Helper functions
//---------------------------------------------------------------------------

__host__ __device__
<<<<<<< HEAD
bool isDigit(char data) {
	if ( data < '0' ) return false;
	if ( data > '9' ) return false;

	return true;
}

__inline__ __device__ 
bool isWhitespace(char ch) {
	return ch == '\t' || ch == ' ';
}

__device__
void adjustForWhitespaceAndQuotes(const char *data, long* start_idx, long* end_idx, char quotechar='\0') {
  while ((*start_idx < *end_idx) && (isWhitespace(data[*start_idx]) || data[*start_idx] == quotechar)) {
=======
void adjustForWhitespaceAndQuotes(const char *data, long* start_idx, long* end_idx, char quotechar='\0') {
  while ((*start_idx <= *end_idx) && (data[*start_idx] == ' ' || data[*start_idx] == quotechar)) {
>>>>>>> 7b1dc8bb
    (*start_idx)++;
  }
  while ((*start_idx < *end_idx) && (isWhitespace(data[*end_idx]) || data[*end_idx] == quotechar)) {
    (*end_idx)--;
  }
}

template<typename T>
__host__ __device__
bool isBooleanValue(T value, int32_t* boolValues, int32_t count) {
	for (int i = 0; i < count; ++i) {
		if (static_cast<int32_t>(value) == boolValues[i]) {
			return true;
		}
	}
	return false;
}

//---------------------------------------------------------------------------

__forceinline__
__host__ __device__ uint32_t rotl32( uint32_t x, int8_t r )
{
  return (x << r) | (x >> (32 - r));
}

__forceinline__
__host__ __device__ uint32_t fmix32( uint32_t h )
{
    h ^= h >> 16;
    h *= 0x85ebca6b;
    h ^= h >> 13;
    h *= 0xc2b2ae35;
    h ^= h >> 16;
    return h;
}

//MurmurHash3_32 implementation from https://github.com/aappleby/smhasher/blob/master/src/MurmurHash3.cpp
//-----------------------------------------------------------------------------
// MurmurHash3 was written by Austin Appleby, and is placed in the public
// domain. The author hereby disclaims copyright to this source code.
// Note - The x86 and x64 versions do _not_ produce the same results, as the
// algorithms are optimized for their respective platforms. You can still
// compile and run any of them on any platform, but your performance with the
// non-native version will be less than optimal.//MurmurHash3_32 implementation from https://github.com/aappleby/smhasher/blob/master/src/MurmurHash3.cpp
//-----------------------------------------------------------------------------
// MurmurHash3 was written by Austin Appleby, and is placed in the public
// domain. The author hereby disclaims copyright to this source code.
// Note - The x86 and x64 versions do _not_ produce the same results, as the
// algorithms are optimized for their respective platforms. You can still
// compile and run any of them on any platform, but your performance with the
// non-native version will be less than optimal.
//
// This is a modified version of what is used for hash-join.  The change is at accept
// a char * key and range (start and end) so that the large raw CSV data pointer
// could be used
__host__ __device__
int32_t convertStrtoHash(const char * key, long start_idx, long end_idx, uint32_t m_seed)
{

    int len = (end_idx - start_idx) + 1;				// +1 since it is an inclusive range

    const uint8_t * const data = (const uint8_t*)key;
    int nblocks = len / 4;
    uint32_t h1 = m_seed;
    constexpr uint32_t c1 = 0xcc9e2d51;
    constexpr uint32_t c2 = 0x1b873593;
    //----------
    // body
    const uint32_t * const blocks = (const uint32_t *)(data + nblocks*4);
    for(int i = -nblocks; i; i++)
    {
        uint32_t k1 = blocks[i];//getblock32(blocks,i);
        k1 *= c1;
        k1 = rotl32(k1,15);
        k1 *= c2;
        h1 ^= k1;
        h1 = rotl32(h1,13);
        h1 = h1*5+0xe6546b64;
    }
    //----------
    // tail
    int processed_len = nblocks * 4;
    int left		= len - processed_len;
    long pad_idx	= end_idx - left + 1;
	char tail[4];

	for ( int idx = 0; idx < 4; idx ++) {
		if ( pad_idx + idx > end_idx)
			tail[idx] = 0;
		else
			tail[idx] = data[pad_idx + idx];
	}

    //const uint8_t * tail = (const uint8_t*)(data + nblocks*4);
    uint32_t k1 = 0;
    switch(len & 3)
    {
        case 3: k1 ^= tail[2] << 16;
        case 2: k1 ^= tail[1] << 8;
        case 1: k1 ^= tail[0];
                k1 *= c1; k1 = rotl32(k1,15); k1 *= c2; h1 ^= k1;
    };
    //----------
    // finalization
    h1 ^= len;
    h1 = fmix32(h1);
    return h1;
}

/**---------------------------------------------------------------------------*
 * @brief Structure for holding various options used when parsing and
 * converting CSV data to cuDF data type values.
 *---------------------------------------------------------------------------**/
struct ParseOptions {
  char delimiter;
  char terminator;
  char quotechar;
  char decimal;
  char thousands;
  bool keepquotes;
  bool doublequote;
  bool dayfirst;
  int32_t* trueValues;
  int32_t* falseValues;
  int32_t trueValuesCount;
  int32_t falseValuesCount;
};

/**---------------------------------------------------------------------------*
 * @brief Default function for extracting a data value from a character string.
 * Handles all arithmetic data types; other data types are handled in
 * specialized template functions.
 *
 * @param[in] data The character string for parse
 * @param[in] start The index within data to start parsing from
 * @param[in] end The end index within data to end parsing
 * @param[in] opts The various parsing behavior options and settings
 *
 * @return The parsed and converted value
 *---------------------------------------------------------------------------**/
template <typename T>
__host__ __device__ T convertStrToValue(const char* data, long start, long end,
                                        const ParseOptions& opts) {
  T value = 0;

  // Handle negative values if necessary
  int32_t sign = 1;
  if (data[start] == '-') {
    sign = -1;
    start++;
  }

  // Handle the whole part of the number
  long index = start;
  while (index <= end) {
    if (data[index] == opts.decimal) {
      ++index;
      break;
    } else if (data[index] == 'e' || data[index] == 'E') {
      break;
    } else if (data[index] != opts.thousands) {
      value *= 10;
      value += data[index] - '0';
    }
    ++index;
  }

  if (std::is_floating_point<T>::value) {
    // Handle fractional part of the number if necessary
    int32_t divisor = 1;
    while (index <= end) {
      if (data[index] == 'e' || data[index] == 'E') {
        ++index;
        break;
      } else if (data[index] != opts.thousands) {
        value *= 10;
        value += data[index] - '0';
        divisor *= 10;
      }
      ++index;
    }

    // Handle exponential part of the number if necessary
    int32_t exponent = 0;
    while (index <= end) {
      if (data[index] == '-') {
        ++index;
        exponent = (data[index] - '0') * -1;
      } else {
        exponent *= 10;
        exponent += data[index] - '0';
      }
      ++index;
    }

    if (divisor > 1) {
      value /= divisor;
    }
    if (exponent != 0) {
      value *= exp10f(exponent);
    }
  }

  return value * sign;
}

template <>
__host__ __device__ cudf::date32 convertStrToValue<cudf::date32>(
    const char* data, long start, long end, const ParseOptions& opts) {
  return cudf::date32{parseDateFormat(data, start, end, opts.dayfirst)};
}

template <>
__host__ __device__ cudf::date64 convertStrToValue<cudf::date64>(
    const char* data, long start, long end, const ParseOptions& opts) {
  return cudf::date64{parseDateTimeFormat(data, start, end, opts.dayfirst)};
}

template <>
__host__ __device__ cudf::category convertStrToValue<cudf::category>(
    const char* data, long start, long end, const ParseOptions& opts) {
  constexpr int32_t HASH_SEED = 33;
  return cudf::category{convertStrtoHash(data, start, end + 1, HASH_SEED)};
}

template <>
__host__ __device__ cudf::timestamp convertStrToValue<cudf::timestamp>(
    const char* data, long start, long end, const ParseOptions& opts) {
  return cudf::timestamp{convertStrToValue<int64_t>(data, start, end, opts)};
}

#endif<|MERGE_RESOLUTION|>--- conflicted
+++ resolved
@@ -11,27 +11,16 @@
 //				Helper functions
 //---------------------------------------------------------------------------
 
-__host__ __device__
-<<<<<<< HEAD
-bool isDigit(char data) {
-	if ( data < '0' ) return false;
-	if ( data > '9' ) return false;
-
-	return true;
-}
 
 __inline__ __device__ 
 bool isWhitespace(char ch) {
 	return ch == '\t' || ch == ' ';
 }
 
+
 __device__
 void adjustForWhitespaceAndQuotes(const char *data, long* start_idx, long* end_idx, char quotechar='\0') {
   while ((*start_idx < *end_idx) && (isWhitespace(data[*start_idx]) || data[*start_idx] == quotechar)) {
-=======
-void adjustForWhitespaceAndQuotes(const char *data, long* start_idx, long* end_idx, char quotechar='\0') {
-  while ((*start_idx <= *end_idx) && (data[*start_idx] == ' ' || data[*start_idx] == quotechar)) {
->>>>>>> 7b1dc8bb
     (*start_idx)++;
   }
   while ((*start_idx < *end_idx) && (isWhitespace(data[*end_idx]) || data[*end_idx] == quotechar)) {
