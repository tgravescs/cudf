--- conflicted
+++ resolved
@@ -32,13 +32,9 @@
   - conda --version
   # install conda build
   - conda install conda-build anaconda-client --yes
-<<<<<<< HEAD
-  - conda install anaconda libboost --yes
-=======
   # install libboost
   - sudo apt-get install libboost-all-dev
 
->>>>>>> 36b0d875
 script:
   # build ligdf
   - source ./travisci/build_libgdf.sh
