# cuDF 0.9.0 (Date TBD)

## New Features

- PR #2111 IO Readers: Support memory buffer, file-like object, and URL inputs
- PR #2012 Add `reindex()` to DataFrame and Series
- PR #2097 Add GPU-accelerated AVRO reader
- PR #2098 Align DataFrame and Series indices before executing binary ops
- PR #2160 Merge `dask-cudf` codebase into `cudf` repo
- PR #2149 CSV Reader: Add `hex` dtype for explicit hexadecimal parsing
- PR #2156 Add `upper_bound()` and `lower_bound()` for libcudf tables and `searchsorted()` for cuDF Series
- PR #2158 CSV Reader: Support single, non-list/dict argument for `dtype`
- PR #2177 CSV Reader: Add `parse_dates` parameter for explicit date inference
- PR #2171 Add CodeCov integration, fix doc version, make --skip-tests work when invoking with source
- PR #1744 cudf::apply_boolean_mask and cudf::drop_nulls support for cudf::table inputs (multi-column)
- PR #2215 `type_dispatcher` benchmark
- PR #2179 Added Java quantiles
- PR #2157 Add __array_function__ to DataFrame and Series
- PR #2212 Java support for ORC reader
- PR #2304 gdf_group_by_without_aggregations returns gdf_column
- PR #2105 Add google benchmark for hash-based join
- PR #2293 Improve `compute_join_output_size` performance
- PR #2316 Unique, nunique, and value_counts for datetime columns
- PR #2337 Add Java support for slicing a ColumnVector
- PR #2049 Implemented merge functionality
- PR #2368 Full cudf+dask Parquet Support
- PR #2380 New cudf::is_sorted checks whether cudf::table is sorted
- PR #2356 Java column vector standard deviation support
- PR #2221 MultiIndex Full Indexing - Support iloc and wildcards for loc
- PR #2429 Java column vector: added support for getting length of strings in a ColumnVector
- PR #2415 Revamp `value_counts` to use groupby count series of any type
- PR #2446 Add __array_function__ for index
- PR #2437 ORC reader: Add 'use_np_dtypes' option
- PR #2382 Add CategoricalAccessor add, remove, rename, and ordering methods
<<<<<<< HEAD
- PR #2449 Java column vector: added support for getting byte count of strings in a ColumnVector
=======
- PR #2449 Java column vector: added support for getting byte count of strings in a ColumnVector 
- PR #2358 Add the function to convert column of floating points with `nan`s into `bitmask`
>>>>>>> 65a76e8d
- PR #2489 Add drop argument to set_index
- PR #2491 Add Java bindings for ORC reader 'use_np_dtypes' option
- PR #2213 Support s/ms/us/ns DatetimeColumn time unit resolutions

## Improvements

- PR #2103 Move old `column` and `bitmask` files into `legacy/` directory
- PR #2109 added name to Python column classes
- PR #1947 Cleanup serialization code
- PR #2125 More aggregate in java API
- PR #2127 Add in java Scalar tests
- PR #2088 Refactor of Python groupby code
- PR #2130 Java serialization and deserialization of tables.
- PR #2131 Chunk rows logic added to csv_writer
- PR #2129 Add functions in the Java API to support nullable column filtering
- PR #2165 made changes to get_dummies api for it to be available in MethodCache
- PR #2184 handle remote orc files for dask-cudf
- PR #2186 Add `getitem` and `getattr` style access to Rolling objects
- PR #2168 Use cudf.Column for CategoricalColumn's categories instead of a tuple
- PR #2193 Added more docuemtnation to `type_dispatcher` for specializing dispatched functors
- PR #2197 CSV Writer: Expose `chunksize` as a parameter for `to_csv`
- PR #2199 Better java support for appending strings
- PR #2176 Added column dtype support for datetime, int8, int16 to csv_writer
- PR #2209 Matching `get_dummies` & `select_dtypes` behavior to pandas
- PR #2217 Updated Java bindings to use the new groupby API
- PR #2214 DOC: Update doc instructions to build/install `cudf` and `dask-cudf`
- PR #1993 Add iterator driven reduction for mean, var, std
- PR #2220 Update Java bindings for reduction rename
- PR #2224 implement isna, isnull, notna as dataframe functions
- PR #2232 Move CodeCov upload from build script to Jenkins
- PR #2236 Implement drop_duplicates for Series
- PR #2225 refactor to use libcudf for gathering columns in dataframes
- PR #2300 Create separate dask codeowners for dask-cudf codebase
- PR #2309 Java readers: remove redundant copy of result pointers
- PR #2307 Add `black` and `isort` to style checker script
- PR #2345 Restore removal of old groupby implementation
- PR #2342 Improve `astype()` to operate all ways
- PR #2329 using libcudf cudf::copy for column deep copy
- PR #2344 Add docs on how code formatting works for contributors
- PR #2353 Bump Arrow and Dask versions
- PR #2377 Replace `standard_python_slice` with just `slice.indices()`
- PR #2373 cudf.DataFrame enchancements & Series.values support
- PR #2392 Remove dlpack submodule; make cuDF's Cython API externally accessible
- PR #2430 Updated Java bindings to use the new unary API
- PR #2406 Moved all existing `table` related files to a `legacy/` directory
- PR #2350 Performance related changes to get_dummies
- PR #2420 Remove `cudautils.astype` and replace with `typecast.apply_cast`
- PR #2456 Small improvement to typecast utility
- PR #2458 Fix handling of thirdparty packages in `isort` config
- PR #2459 IO Readers: Consolidate all readers to use `datasource` class
- PR #2475 Exposed type_dispatcher.hpp, nvcategory_util.hpp and wrapper_types.hpp in the include folder
- PR #2453 Streamline CUDA_REL environment variable
- PR #2483 Bundle Boost filesystem dependency in the Java jar
- PR #2486 Java API hash functions
- PR #2481 Adds the ignore_null_keys option to the java api
- PR #2490 Java api: support multiple aggregates for the same column
- PR #2510 Java api: uses table based apply_boolean_mask

## Bug Fixes

- PR #2086 Fixed quantile api behavior mismatch in series & dataframe
- PR #2128 Add offset param to host buffer readers in java API.
- PR #2145 Work around binops validity checks for java
- PR #2146 Work around unary_math validity checks for java
- PR #2151 Fixes bug in cudf::copy_range where null_count was invalid
- PR #2139 matching to pandas describe behavior & fixing nan values issue
- PR #2161 Implicitly convert unsigned to signed integer types in binops
- PR #2154 CSV Reader: Fix bools misdetected as strings dtype
- PR #2178 Fix bug in rolling bindings where a view of an ephemeral column was being taken
- PR #2180 Fix issue with isort reordering `importorskip` below imports depending on them
- PR #2187 fix to honor dtype when numpy arrays are passed to columnops.as_column
- PR #2190 Fix issue in astype conversion of string column to 'str'
- PR #2208 Fix issue with calling `head()` on one row dataframe
- PR #2229 Propagate exceptions from Cython cdef functions
- PR #2234 Fix issue with local build script not properly building
- PR #2223 Fix CUDA invalid configuration errors reported after loading small compressed ORC files
- PR #2162 Setting is_unique and is_monotonic-related attributes
- PR #2244 Fix ORC RLEv2 delta mode decoding with nonzero residual delta width
- PR #2297 Work around `var/std` unsupported only at debug build
- PR #2302 Fixed java serialization corner case
- PR #2355 Handle float16 in binary operations
- PR #2311 Fix copy behaviour for GenericIndex
- PR #2349 Fix issues with String filter in java API
- PR #2323 Fix groupby on categoricals
- PR #2328 Ensure order is preserved in CategoricalAccessor._set_categories
- PR #2202 Fix issue with unary ops mishandling empty input
- PR #2326 Fix for bug in DLPack when reading multiple columns
- PR #2324 Fix cudf Docker build
- PR #2325 Fix ORC RLEv2 patched base mode decoding with nonzero patch width
- PR #2235 Fix get_dummies to be compatible with dask
- PR #2332 Zero initialize gdf_dtype_extra_info
- PR #2355 Handle float16 in binary operations
- PR #2360 Fix missing dtype handling in cudf.Series & columnops.as_column
- PR #2364 Fix quantile api and other trivial issues around it
- PR #2361 Fixed issue with `codes` of CategoricalIndex
- PR #2357 Fixed inconsistent type of index created with from_pandas vs direct construction
- PR #2389 Fixed Rolling __getattr__ and __getitem__ for offset based windows
- PR #2402 Fixed bug in valid mask computation in cudf::copy_if (apply_boolean_mask)
- PR #2401 Fix to a scalar datetime(of type Days) issue
- PR #2386 Correctly allocate output valids in groupby
- PR #2411 Fixed failures on binary op on single element string column
- PR #2422 Fix Pandas logical binary operation incompatibilites
- PR #2447 Fix CodeCov posting build statuses temporarily
- PR #2450 Fix erroneous null handling in `cudf.DataFrame`'s `apply_rows`
- PR #2470 Fix issues with empty strings and string categories (Java)
- PR #2471 Fix String Column Validity.
- PR #2481 Fix java validity buffer serialization
- PR #2485 Updated bytes calculation to use size_t to avoid overflow in column concat
- PR #2461 Fix groupby multiple aggregations same column
- PR #2517 Fix device memory leak in to_dlpack tensor deleter
- PR #2511 Added import of orc, refactored exception handlers to not squash fatal exceptions

# cuDF 0.8.0 (27 June 2019)

## New Features

- PR #1524 Add GPU-accelerated JSON Lines parser with limited feature set
- PR #1569 Add support for Json objects to the JSON Lines reader
- PR #1622 Add Series.loc
- PR #1654 Add cudf::apply_boolean_mask: faster replacement for gdf_apply_stencil
- PR #1487 cython gather/scatter
- PR #1310 Implemented the slice/split functionality.
- PR #1630 Add Python layer to the GPU-accelerated JSON reader
- PR #1745 Add rounding of numeric columns via Numba
- PR #1772 JSON reader: add support for BytesIO and StringIO input
- PR #1527 Support GDF_BOOL8 in readers and writers
- PR #1819 Logical operators (AND, OR, NOT) for libcudf and cuDF
- PR #1813 ORC Reader: Add support for stripe selection
- PR #1828 JSON Reader: add suport for bool8 columns
- PR #1833 Add column iterator with/without nulls
- PR #1665 Add the point-in-polygon GIS function
- PR #1863 Series and Dataframe methods for all and any
- PR #1908 cudf::copy_range and cudf::fill for copying/assigning an index or range to a constant
- PR #1921 Add additional formats for typecasting to/from strings
- PR #1807 Add Series.dropna()
- PR #1987 Allow user defined functions in the form of ptx code to be passed to binops
- PR #1948 Add operator functions like `Series.add()` to DataFrame and Series
- PR #1954 Add skip test argument to GPU build script
- PR #2018 Add bindings for new groupby C++ API
- PR #1984 Add rolling window operations Series.rolling() and DataFrame.rolling()
- PR #1542 Python method and bindings for to_csv
- PR #1995 Add Java API
- PR #1998 Add google benchmark to cudf
- PR #1845 Add cudf::drop_duplicates, DataFrame.drop_duplicates
- PR #1652 Added `Series.where()` feature
- PR #2074 Java Aggregates, logical ops, and better RMM support
- PR #2140 Add a `cudf::transform` function

## Improvements

- PR #1538 Replacing LesserRTTI with inequality_comparator
- PR #1703 C++: Added non-aggregating `insert` to `concurrent_unordered_map` with specializations to store pairs with a single atomicCAS when possible.
- PR #1422 C++: Added a RAII wrapper for CUDA streams
- PR #1701 Added `unique` method for stringColumns
- PR #1713 Add documentation for Dask-XGBoost
- PR #1666 CSV Reader: Improve performance for files with large number of columns
- PR #1725 Enable the ability to use a single column groupby as its own index
- PR #1759 Add an example showing simultaneous rolling averages to `apply_grouped` documentation
- PR #1746 C++: Remove unused code: `windowed_ops.cu`, `sorting.cu`, `hash_ops.cu`
- PR #1748 C++: Add `bool` nullability flag to `device_table` row operators
- PR #1764 Improve Numerical column: `mean_var` and `mean`
- PR #1767 Speed up Python unit tests
- PR #1770 Added build.sh script, updated CI scripts and documentation
- PR #1739 ORC Reader: Add more pytest coverage
- PR #1696 Added null support in `Series.replace()`.
- PR #1390 Added some basic utility functions for `gdf_column`'s
- PR #1791 Added general column comparison code for testing
- PR #1795 Add printing of git submodule info to `print_env.sh`
- PR #1796 Removing old sort based group by code and gdf_filter
- PR #1811 Added funtions for copying/allocating `cudf::table`s
- PR #1838 Improve columnops.column_empty so that it returns typed columns instead of a generic Column
- PR #1890 Add utils.get_dummies- a pandas-like wrapper around one_hot-encoding
- PR #1823 CSV Reader: default the column type to string for empty dataframes
- PR #1827 Create bindings for scalar-vector binops, and update one_hot_encoding to use them
- PR #1817 Operators now support different sized dataframes as long as they don't share different sized columns
- PR #1855 Transition replace_nulls to new C++ API and update corresponding Cython/Python code
- PR #1858 Add `std::initializer_list` constructor to `column_wrapper`
- PR #1846 C++ type-erased gdf_equal_columns test util; fix gdf_equal_columns logic error
- PR #1390 Added some basic utility functions for `gdf_column`s
- PR #1391 Tidy up bit-resolution-operation and bitmask class code
- PR #1882 Add iloc functionality to MultiIndex dataframes
- PR #1884 Rolling windows: general enhancements and better coverage for unit tests
- PR #1886 support GDF_STRING_CATEGORY columns in apply_boolean_mask, drop_nulls and other libcudf functions
- PR #1896 Improve performance of groupby with levels specified in dask-cudf
- PR #1915 Improve iloc performance for non-contiguous row selection
- PR #1859 Convert read_json into a C++ API
- PR #1919 Rename libcudf namespace gdf to namespace cudf
- PR #1850 Support left_on and right_on for DataFrame merge operator
- PR #1930 Specialize constructor for `cudf::bool8` to cast argument to `bool`
- PR #1938 Add default constructor for `column_wrapper`
- PR #1930 Specialize constructor for `cudf::bool8` to cast argument to `bool`
- PR #1952 consolidate libcudf public API headers in include/cudf
- PR #1949 Improved selection with boolmask using libcudf `apply_boolean_mask`
- PR #1956 Add support for nulls in `query()`
- PR #1973 Update `std::tuple` to `std::pair` in top-most libcudf APIs and C++ transition guide
- PR #1981 Convert read_csv into a C++ API
- PR #1868 ORC Reader: Support row index for speed up on small/medium datasets
- PR #1964 Added support for list-like types in Series.str.cat
- PR #2005 Use HTML5 details tag in bug report issue template
- PR #2003 Removed few redundant unit-tests from test_string.py::test_string_cat
- PR #1944 Groupby design improvements
- PR #2017 Convert `read_orc()` into a C++ API
- PR #2011 Convert `read_parquet()` into a C++ API
- PR #1756 Add documentation "10 Minutes to cuDF and dask_cuDF"
- PR #2034 Adding support for string columns concatenation using "add" binary operator
- PR #2042 Replace old "10 Minutes" guide with new guide for docs build process
- PR #2036 Make library of common test utils to speed up tests compilation
- PR #2022 Facilitating get_dummies to be a high level api too
- PR #2050 Namespace IO readers and add back free-form `read_xxx` functions
- PR #2104 Add a functional ``sort=`` keyword argument to groupby
- PR #2108 Add `find_and_replace` for StringColumn for replacing single values

## Bug Fixes

- PR #1465 Fix for test_orc.py and test_sparse_df.py test failures
- PR #1583 Fix underlying issue in `as_index()` that was causing `Series.quantile()` to fail
- PR #1680 Add errors= keyword to drop() to fix cudf-dask bug
- PR #1651 Fix `query` function on empty dataframe
- PR #1616 Fix CategoricalColumn to access categories by index instead of iteration
- PR #1660 Fix bug in `loc` when indexing with a column name (a string)
- PR #1683 ORC reader: fix timestamp conversion to UTC
- PR #1613 Improve CategoricalColumn.fillna(-1) performance
- PR #1642 Fix failure of CSV_TEST gdf_csv_test.SkiprowsNrows on multiuser systems
- PR #1709 Fix handling of `datetime64[ms]` in `dataframe.select_dtypes`
- PR #1704 CSV Reader: Add support for the plus sign in number fields
- PR #1687 CSV reader: return an empty dataframe for zero size input
- PR #1757 Concatenating columns with null columns
- PR #1755 Add col_level keyword argument to melt
- PR #1758 Fix df.set_index() when setting index from an empty column
- PR #1749 ORC reader: fix long strings of NULL values resulting in incorrect data
- PR #1742 Parquet Reader: Fix index column name to match PANDAS compat
- PR #1782 Update libcudf doc version
- PR #1783 Update conda dependencies
- PR #1786 Maintain the original series name in series.unique output
- PR #1760 CSV Reader: fix segfault when dtype list only includes columns from usecols list
- PR #1831 build.sh: Assuming python is in PATH instead of using PYTHON env var
- PR #1839 Raise an error instead of segfaulting when transposing a DataFrame with StringColumns
- PR #1840 Retain index correctly during merge left_on right_on
- PR #1825 cuDF: Multiaggregation Groupby Failures
- PR #1789 CSV Reader: Fix missing support for specifying `int8` and `int16` dtypes
- PR #1857 Cython Bindings: Handle `bool` columns while calling `column_view_from_NDArrays`
- PR #1849 Allow DataFrame support methods to pass arguments to the methods
- PR #1847 Fixed #1375 by moving the nvstring check into the wrapper function
- PR #1864 Fixing cudf reduction for POWER platform
- PR #1869 Parquet reader: fix Dask timestamps not matching with Pandas (convert to milliseconds)
- PR #1876 add dtype=bool for `any`, `all` to treat integer column correctly
- PR #1875 CSV reader: take NaN values into account in dtype detection
- PR #1873 Add column dtype checking for the all/any methods
- PR #1902 Bug with string iteration in _apply_basic_agg
- PR #1887 Fix for initialization issue in pq_read_arg,orc_read_arg
- PR #1867 JSON reader: add support for null/empty fields, including the 'null' literal
- PR #1891 Fix bug #1750 in string column comparison
- PR #1909 Support of `to_pandas()` of boolean series with null values
- PR #1923 Use prefix removal when two aggs are called on a SeriesGroupBy
- PR #1914 Zero initialize gdf_column local variables
- PR #1959 Add support for comparing boolean Series to scalar
- PR #1966 Ignore index fix in series append
- PR #1967 Compute index __sizeof__ only once for DataFrame __sizeof__
- PR #1977 Support CUDA installation in default system directories
- PR #1982 Fixes incorrect index name after join operation
- PR #1985 Implement `GDF_PYMOD`, a special modulo that follows python's sign rules
- PR #1991 Parquet reader: fix decoding of NULLs
- PR #1990 Fixes a rendering bug in the `apply_grouped` documentation
- PR #1978 Fix for values being filled in an empty dataframe
- PR #2001 Correctly create MultiColumn from Pandas MultiColumn
- PR #2006 Handle empty dataframe groupby construction for dask
- PR #1965 Parquet Reader: Fix duplicate index column when it's already in `use_cols`
- PR #2033 Add pip to conda environment files to fix warning
- PR #2028 CSV Reader: Fix reading of uncompressed files without a recognized file extension
- PR #2073 Fix an issue when gathering columns with NVCategory and nulls
- PR #2053 cudf::apply_boolean_mask return empty column for empty boolean mask
- PR #2066 exclude `IteratorTest.mean_var_output` test from debug build
- PR #2069 Fix JNI code to use read_csv and read_parquet APIs
- PR #2071 Fix bug with unfound transitive dependencies for GTests in Ubuntu 18.04
- PR #2089 Configure Sphinx to render params correctly
- PR #2091 Fix another bug with unfound transitive dependencies for `cudftestutils` in Ubuntu 18.04
- PR #2115 Just apply `--disable-new-dtags` instead of trying to define all the transitive dependencies
- PR #2106 Fix errors in JitCache tests caused by sharing of device memory between processes
- PR #2120 Fix errors in JitCache tests caused by running multiple threads on the same data
- PR #2102 Fix memory leak in groupby
- PR #2113 fixed typo in to_csv code example


# cudf 0.7.2 (16 May 2019)

## New Features

- PR #1735 Added overload for atomicAdd on int64. Streamlined implementation of custom atomic overloads.
- PR #1741 Add MultiIndex concatenation

## Bug Fixes

- PR #1718 Fix issue with SeriesGroupBy MultiIndex in dask-cudf
- PR #1734 Python: fix performance regression for groupby count() aggregations
- PR #1768 Cython: fix handling read only schema buffers in gpuarrow reader


# cudf 0.7.1 (11 May 2019)

## New Features

- PR #1702 Lazy load MultiIndex to return groupby performance to near optimal.

## Bug Fixes

- PR #1708 Fix handling of `datetime64[ms]` in `dataframe.select_dtypes`


# cuDF 0.7.0 (10 May 2019)

## New Features

- PR #982 Implement gdf_group_by_without_aggregations and gdf_unique_indices functions
- PR #1142 Add `GDF_BOOL` column type
- PR #1194 Implement overloads for CUDA atomic operations
- PR #1292 Implemented Bitwise binary ops AND, OR, XOR (&, |, ^)
- PR #1235 Add GPU-accelerated Parquet Reader
- PR #1335 Added local_dict arg in `DataFrame.query()`.
- PR #1282 Add Series and DataFrame.describe()
- PR #1356 Rolling windows
- PR #1381 Add DataFrame._get_numeric_data
- PR #1388 Add CODEOWNERS file to auto-request reviews based on where changes are made
- PR #1396 Add DataFrame.drop method
- PR #1413 Add DataFrame.melt method
- PR #1412 Add DataFrame.pop()
- PR #1419 Initial CSV writer function
- PR #1441 Add Series level cumulative ops (cumsum, cummin, cummax, cumprod)
- PR #1420 Add script to build and test on a local gpuCI image
- PR #1440 Add DatetimeColumn.min(), DatetimeColumn.max()
- PR #1455 Add Series.Shift via Numba kernel
- PR #1441 Add Series level cumulative ops (cumsum, cummin, cummax, cumprod)
- PR #1461 Add Python coverage test to gpu build
- PR #1445 Parquet Reader: Add selective reading of rows and row group
- PR #1532 Parquet Reader: Add support for INT96 timestamps
- PR #1516 Add Series and DataFrame.ndim
- PR #1556 Add libcudf C++ transition guide
- PR #1466 Add GPU-accelerated ORC Reader
- PR #1565 Add build script for nightly doc builds
- PR #1508 Add Series isna, isnull, and notna
- PR #1456 Add Series.diff() via Numba kernel
- PR #1588 Add Index `astype` typecasting
- PR #1301 MultiIndex support
- PR #1599 Level keyword supported in groupby
- PR #929 Add support operations to dataframe
- PR #1609 Groupby accept list of Series
- PR #1658 Support `group_keys=True` keyword in groupby method

## Improvements

- PR #1531 Refactor closures as private functions in gpuarrow
- PR #1404 Parquet reader page data decoding speedup
- PR #1076 Use `type_dispatcher` in join, quantiles, filter, segmented sort, radix sort and hash_groupby
- PR #1202 Simplify README.md
- PR #1149 CSV Reader: Change convertStrToValue() functions to `__device__` only
- PR #1238 Improve performance of the CUDA trie used in the CSV reader
- PR #1245 Use file cache for JIT kernels
- PR #1278 Update CONTRIBUTING for new conda environment yml naming conventions
- PR #1163 Refactored UnaryOps. Reduced API to two functions: `gdf_unary_math` and `gdf_cast`. Added `abs`, `-`, and `~` ops. Changed bindings to Cython
- PR #1284 Update docs version
- PR #1287 add exclude argument to cudf.select_dtype function
- PR #1286 Refactor some of the CSV Reader kernels into generic utility functions
- PR #1291 fillna in `Series.to_gpu_array()` and `Series.to_array()` can accept the scalar too now.
- PR #1005 generic `reduction` and `scan` support
- PR #1349 Replace modernGPU sort join with thrust.
- PR #1363 Add a dataframe.mean(...) that raises NotImplementedError to satisfy `dask.dataframe.utils.is_dataframe_like`
- PR #1319 CSV Reader: Use column wrapper for gdf_column output alloc/dealloc
- PR #1376 Change series quantile default to linear
- PR #1399 Replace CFFI bindings for NVTX functions with Cython bindings
- PR #1389 Refactored `set_null_count()`
- PR #1386 Added macros `GDF_TRY()`, `CUDF_TRY()` and `ASSERT_CUDF_SUCCEEDED()`
- PR #1435 Rework CMake and conda recipes to depend on installed libraries
- PR #1391 Tidy up bit-resolution-operation and bitmask class code
- PR #1439 Add cmake variable to enable compiling CUDA code with -lineinfo
- PR #1462 Add ability to read parquet files from arrow::io::RandomAccessFile
- PR #1453 Convert CSV Reader CFFI to Cython
- PR #1479 Convert Parquet Reader CFFI to Cython
- PR #1397 Add a utility function for producing an overflow-safe kernel launch grid configuration
- PR #1382 Add GPU parsing of nested brackets to cuIO parsing utilities
- PR #1481 Add cudf::table constructor to allocate a set of `gdf_column`s
- PR #1484 Convert GroupBy CFFI to Cython
- PR #1463 Allow and default melt keyword argument var_name to be None
- PR #1486 Parquet Reader: Use device_buffer rather than device_ptr
- PR #1525 Add cudatoolkit conda dependency
- PR #1520 Renamed `src/dataframe` to `src/table` and moved `table.hpp`. Made `types.hpp` to be type declarations only.
- PR #1492 Convert transpose CFFI to Cython
- PR #1495 Convert binary and unary ops CFFI to Cython
- PR #1503 Convert sorting and hashing ops CFFI to Cython
- PR #1522 Use latest release version in update-version CI script
- PR #1533 Remove stale join CFFI, fix memory leaks in join Cython
- PR #1521 Added `row_bitmask` to compute bitmask for rows of a table. Merged `valids_ops.cu` and `bitmask_ops.cu`
- PR #1553 Overload `hash_row` to avoid using intial hash values. Updated `gdf_hash` to select between overloads
- PR #1585 Updated `cudf::table` to maintain own copy of wrapped `gdf_column*`s
- PR #1559 Add `except +` to all Cython function definitions to catch C++ exceptions properly
- PR #1617 `has_nulls` and `column_dtypes` for `cudf::table`
- PR #1590 Remove CFFI from the build / install process entirely
- PR #1536 Convert gpuarrow CFFI to Cython
- PR #1655 Add `Column._pointer` as a way to access underlying `gdf_column*` of a `Column`
- PR #1655 Update readme conda install instructions for cudf version 0.6 and 0.7


## Bug Fixes

- PR #1233 Fix dtypes issue while adding the column to `str` dataframe.
- PR #1254 CSV Reader: fix data type detection for floating-point numbers in scientific notation
- PR #1289 Fix looping over each value instead of each category in concatenation
- PR #1293 Fix Inaccurate error message in join.pyx
- PR #1308 Add atomicCAS overload for `int8_t`, `int16_t`
- PR #1317 Fix catch polymorphic exception by reference in ipc.cu
- PR #1325 Fix dtype of null bitmasks to int8
- PR #1326 Update build documentation to use -DCMAKE_CXX11_ABI=ON
- PR #1334 Add "na_position" argument to CategoricalColumn sort_by_values
- PR #1321 Fix out of bounds warning when checking Bzip2 header
- PR #1359 Add atomicAnd/Or/Xor for integers
- PR #1354 Fix `fillna()` behaviour when replacing values with different dtypes
- PR #1347 Fixed core dump issue while passing dict_dtypes without column names in `cudf.read_csv()`
- PR #1379 Fixed build failure caused due to error: 'col_dtype' may be used uninitialized
- PR #1392 Update cudf Dockerfile and package_versions.sh
- PR #1385 Added INT8 type to `_schema_to_dtype` for use in GpuArrowReader
- PR #1393 Fixed a bug in `gdf_count_nonzero_mask()` for the case of 0 bits to count
- PR #1395 Update CONTRIBUTING to use the environment variable CUDF_HOME
- PR #1416 Fix bug at gdf_quantile_exact and gdf_quantile_appox
- PR #1421 Fix remove creation of series multiple times during `add_column()`
- PR #1405 CSV Reader: Fix memory leaks on read_csv() failure
- PR #1328 Fix CategoricalColumn to_arrow() null mask
- PR #1433 Fix NVStrings/categories includes
- PR #1432 Update NVStrings to 0.7.* to coincide with 0.7 development
- PR #1483 Modify CSV reader to avoid cropping blank quoted characters in non-string fields
- PR #1446 Merge 1275 hotfix from master into branch-0.7
- PR #1447 Fix legacy groupby apply docstring
- PR #1451 Fix hash join estimated result size is not correct
- PR #1454 Fix local build script improperly change directory permissions
- PR #1490 Require Dask 1.1.0+ for `is_dataframe_like` test or skip otherwise.
- PR #1491 Use more specific directories & groups in CODEOWNERS
- PR #1497 Fix Thrust issue on CentOS caused by missing default constructor of host_vector elements
- PR #1498 Add missing include guard to device_atomics.cuh and separated DEVICE_ATOMICS_TEST
- PR #1506 Fix csv-write call to updated NVStrings method
- PR #1510 Added nvstrings `fillna()` function
- PR #1507 Parquet Reader: Default string data to GDF_STRING
- PR #1535 Fix doc issue to ensure correct labelling of cudf.series
- PR #1537 Fix `undefined reference` link error in HashPartitionTest
- PR #1548 Fix ci/local/build.sh README from using an incorrect image example
- PR #1551 CSV Reader: Fix integer column name indexing
- PR #1586 Fix broken `scalar_wrapper::operator==`
- PR #1591 ORC/Parquet Reader: Fix missing import for FileNotFoundError exception
- PR #1573 Parquet Reader: Fix crash due to clash with ORC reader datasource
- PR #1607 Revert change of `column.to_dense_buffer` always return by copy for performance concerns
- PR #1618 ORC reader: fix assert & data output when nrows/skiprows isn't aligned to stripe boundaries
- PR #1631 Fix failure of TYPES_TEST on some gcc-7 based systems.
- PR #1641 CSV Reader: Fix skip_blank_lines behavior with Windows line terminators (\r\n)
- PR #1648 ORC reader: fix non-deterministic output when skiprows is non-zero
- PR #1676 Fix groupby `as_index` behaviour with `MultiIndex`
- PR #1659 Fix bug caused by empty groupbys and multiindex slicing throwing exceptions
- PR #1656 Correct Groupby failure in dask when un-aggregable columns are left in dataframe.
- PR #1689 Fix groupby performance regression
- PR #1694 Add Cython as a runtime dependency since it's required in `setup.py`


# cuDF 0.6.1 (25 Mar 2019)

## Bug Fixes

- PR #1275 Fix CentOS exception in DataFrame.hash_partition from using value "returned" by a void function


# cuDF 0.6.0 (22 Mar 2019)

## New Features

- PR #760 Raise `FileNotFoundError` instead of `GDF_FILE_ERROR` in `read_csv` if the file does not exist
- PR #539 Add Python bindings for replace function
- PR #823 Add Doxygen configuration to enable building HTML documentation for libcudf C/C++ API
- PR #807 CSV Reader: Add byte_range parameter to specify the range in the input file to be read
- PR #857 Add Tail method for Series/DataFrame and update Head method to use iloc
- PR #858 Add series feature hashing support
- PR #871 CSV Reader: Add support for NA values, including user specified strings
- PR #893 Adds PyArrow based parquet readers / writers to Python, fix category dtype handling, fix arrow ingest buffer size issues
- PR #867 CSV Reader: Add support for ignoring blank lines and comment lines
- PR #887 Add Series digitize method
- PR #895 Add Series groupby
- PR #898 Add DataFrame.groupby(level=0) support
- PR #920 Add feather, JSON, HDF5 readers / writers from PyArrow / Pandas
- PR #888 CSV Reader: Add prefix parameter for column names, used when parsing without a header
- PR #913 Add DLPack support: convert between cuDF DataFrame and DLTensor
- PR #939 Add ORC reader from PyArrow
- PR #918 Add Series.groupby(level=0) support
- PR #906 Add binary and comparison ops to DataFrame
- PR #958 Support unary and binary ops on indexes
- PR #964 Add `rename` method to `DataFrame`, `Series`, and `Index`
- PR #985 Add `Series.to_frame` method
- PR #985 Add `drop=` keyword to reset_index method
- PR #994 Remove references to pygdf
- PR #990 Add external series groupby support
- PR #988 Add top-level merge function to cuDF
- PR #992 Add comparison binaryops to DateTime columns
- PR #996 Replace relative path imports with absolute paths in tests
- PR #995 CSV Reader: Add index_col parameter to specify the column name or index to be used as row labels
- PR #1004 Add `from_gpu_matrix` method to DataFrame
- PR #997 Add property index setter
- PR #1007 Replace relative path imports with absolute paths in cudf
- PR #1013 select columns with df.columns
- PR #1016 Rename Series.unique_count() to nunique() to match pandas API
- PR #947 Prefixsum to handle nulls and float types
- PR #1029 Remove rest of relative path imports
- PR #1021 Add filtered selection with assignment for Dataframes
- PR #872 Adding NVCategory support to cudf apis
- PR #1052 Add left/right_index and left/right_on keywords to merge
- PR #1091 Add `indicator=` and `suffixes=` keywords to merge
- PR #1107 Add unsupported keywords to Series.fillna
- PR #1032 Add string support to cuDF python
- PR #1136 Removed `gdf_concat`
- PR #1153 Added function for getting the padded allocation size for valid bitmask
- PR #1148 Add cudf.sqrt for dataframes and Series
- PR #1159 Add Python bindings for libcudf dlpack functions
- PR #1155 Add __array_ufunc__ for DataFrame and Series for sqrt
- PR #1168 to_frame for series accepts a name argument


## Improvements

- PR #1218 Add dask-cudf page to API docs
- PR #892 Add support for heterogeneous types in binary ops with JIT
- PR #730 Improve performance of `gdf_table` constructor
- PR #561 Add Doxygen style comments to Join CUDA functions
- PR #813 unified libcudf API functions by replacing gpu_ with gdf_
- PR #822 Add support for `__cuda_array_interface__` for ingest
- PR #756 Consolidate common helper functions from unordered map and multimap
- PR #753 Improve performance of groupby sum and average, especially for cases with few groups.
- PR #836 Add ingest support for arrow chunked arrays in Column, Series, DataFrame creation
- PR #763 Format doxygen comments for csv_read_arg struct
- PR #532 CSV Reader: Use type dispatcher instead of switch block
- PR #694 Unit test utilities improvements
- PR #878 Add better indexing to Groupby
- PR #554 Add `empty` method and `is_monotonic` attribute to `Index`
- PR #1040 Fixed up Doxygen comment tags
- PR #909 CSV Reader: Avoid host->device->host copy for header row data
- PR #916 Improved unit testing and error checking for `gdf_column_concat`
- PR #941 Replace `numpy` call in `Series.hash_encode` with `numba`
- PR #942 Added increment/decrement operators for wrapper types
- PR #943 Updated `count_nonzero_mask` to return `num_rows` when the mask is null
- PR #952 Added trait to map C++ type to `gdf_dtype`
- PR #966 Updated RMM submodule.
- PR #998 Add IO reader/writer modules to API docs, fix for missing cudf.Series docs
- PR #1017 concatenate along columns for Series and DataFrames
- PR #1002 Support indexing a dataframe with another boolean dataframe
- PR #1018 Better concatenation for Series and Dataframes
- PR #1036 Use Numpydoc style docstrings
- PR #1047 Adding gdf_dtype_extra_info to gdf_column_view_augmented
- PR #1054 Added default ctor to SerialTrieNode to overcome Thrust issue in CentOS7 + CUDA10
- PR #1024 CSV Reader: Add support for hexadecimal integers in integral-type columns
- PR #1033 Update `fillna()` to use libcudf function `gdf_replace_nulls`
- PR #1066 Added inplace assignment for columns and select_dtypes for dataframes
- PR #1026 CSV Reader: Change the meaning and type of the quoting parameter to match Pandas
- PR #1100 Adds `CUDF_EXPECTS` error-checking macro
- PR #1092 Fix select_dtype docstring
- PR #1111 Added cudf::table
- PR #1108 Sorting for datetime columns
- PR #1120 Return a `Series` (not a `Column`) from `Series.cat.set_categories()`
- PR #1128 CSV Reader: The last data row does not need to be line terminated
- PR #1183 Bump Arrow version to 0.12.1
- PR #1208 Default to CXX11_ABI=ON
- PR #1252 Fix NVStrings dependencies for cuda 9.2 and 10.0
- PR #2037 Optimize the existing `gather` and `scatter` routines in `libcudf`

## Bug Fixes

- PR #821 Fix flake8 issues revealed by flake8 update
- PR #808 Resolved renamed `d_columns_valids` variable name
- PR #820 CSV Reader: fix the issue where reader adds additional rows when file uses \r\n as a line terminator
- PR #780 CSV Reader: Fix scientific notation parsing and null values for empty quotes
- PR #815 CSV Reader: Fix data parsing when tabs are present in the input CSV file
- PR #850 Fix bug where left joins where the left df has 0 rows causes a crash
- PR #861 Fix memory leak by preserving the boolean mask index
- PR #875 Handle unnamed indexes in to/from arrow functions
- PR #877 Fix ingest of 1 row arrow tables in from arrow function
- PR #876 Added missing `<type_traits>` include
- PR #889 Deleted test_rmm.py which has now moved to RMM repo
- PR #866 Merge v0.5.1 numpy ABI hotfix into 0.6
- PR #917 value_counts return int type on empty columns
- PR #611 Renamed `gdf_reduce_optimal_output_size()` -> `gdf_reduction_get_intermediate_output_size()`
- PR #923 fix index for negative slicing for cudf dataframe and series
- PR #927 CSV Reader: Fix category GDF_CATEGORY hashes not being computed properly
- PR #921 CSV Reader: Fix parsing errors with delim_whitespace, quotations in the header row, unnamed columns
- PR #933 Fix handling objects of all nulls in series creation
- PR #940 CSV Reader: Fix an issue where the last data row is missing when using byte_range
- PR #945 CSV Reader: Fix incorrect datetime64 when milliseconds or space separator are used
- PR #959 Groupby: Problem with column name lookup
- PR #950 Converting dataframe/recarry with non-contiguous arrays
- PR #963 CSV Reader: Fix another issue with missing data rows when using byte_range
- PR #999 Fix 0 sized kernel launches and empty sort_index exception
- PR #993 Fix dtype in selecting 0 rows from objects
- PR #1009 Fix performance regression in `to_pandas` method on DataFrame
- PR #1008 Remove custom dask communication approach
- PR #1001 CSV Reader: Fix a memory access error when reading a large (>2GB) file with date columns
- PR #1019 Binary Ops: Fix error when one input column has null mask but other doesn't
- PR #1014 CSV Reader: Fix false positives in bool value detection
- PR #1034 CSV Reader: Fix parsing floating point precision and leading zero exponents
- PR #1044 CSV Reader: Fix a segfault when byte range aligns with a page
- PR #1058 Added support for `DataFrame.loc[scalar]`
- PR #1060 Fix column creation with all valid nan values
- PR #1073 CSV Reader: Fix an issue where a column name includes the return character
- PR #1090 Updating Doxygen Comments
- PR #1080 Fix dtypes returned from loc / iloc because of lists
- PR #1102 CSV Reader: Minor fixes and memory usage improvements
- PR #1174: Fix release script typo
- PR #1137 Add prebuild script for CI
- PR #1118 Enhanced the `DataFrame.from_records()` feature
- PR #1129 Fix join performance with index parameter from using numpy array
- PR #1145 Issue with .agg call on multi-column dataframes
- PR #908 Some testing code cleanup
- PR #1167 Fix issue with null_count not being set after inplace fillna()
- PR #1184 Fix iloc performance regression
- PR #1185 Support left_on/right_on and also on=str in merge
- PR #1200 Fix allocating bitmasks with numba instead of rmm in allocate_mask function
- PR #1213 Fix bug with csv reader requesting subset of columns using wrong datatype
- PR #1223 gpuCI: Fix label on rapidsai channel on gpu build scripts
- PR #1242 Add explicit Thrust exec policy to fix NVCATEGORY_TEST segfault on some platforms
- PR #1246 Fix categorical tests that failed due to bad implicit type conversion
- PR #1255 Fix overwriting conda package main label uploads
- PR #1259 Add dlpack includes to pip build


# cuDF 0.5.1 (05 Feb 2019)

## Bug Fixes

- PR #842 Avoid using numpy via cimport to prevent ABI issues in Cython compilation


# cuDF 0.5.0 (28 Jan 2019)

## New Features

- PR #722 Add bzip2 decompression support to `read_csv()`
- PR #693 add ZLIB-based GZIP/ZIP support to `read_csv_strings()`
- PR #411 added null support to gdf_order_by (new API) and cudf_table::sort
- PR #525 Added GitHub Issue templates for bugs, documentation, new features, and questions
- PR #501 CSV Reader: Add support for user-specified decimal point and thousands separator to read_csv_strings()
- PR #455 CSV Reader: Add support for user-specified decimal point and thousands separator to read_csv()
- PR #439 add `DataFrame.drop` method similar to pandas
- PR #356 add `DataFrame.transpose` method and `DataFrame.T` property similar to pandas
- PR #505 CSV Reader: Add support for user-specified boolean values
- PR #350 Implemented Series replace function
- PR #490 Added print_env.sh script to gather relevant environment details when reporting cuDF issues
- PR #474 add ZLIB-based GZIP/ZIP support to `read_csv()`
- PR #547 Added melt similar to `pandas.melt()`
- PR #491 Add CI test script to check for updates to CHANGELOG.md in PRs
- PR #550 Add CI test script to check for style issues in PRs
- PR #558 Add CI scripts for cpu-based conda and gpu-based test builds
- PR #524 Add Boolean Indexing
- PR #564 Update python `sort_values` method to use updated libcudf `gdf_order_by` API
- PR #509 CSV Reader: Input CSV file can now be passed in as a text or a binary buffer
- PR #607 Add `__iter__` and iteritems to DataFrame class
- PR #643 added a new api gdf_replace_nulls that allows a user to replace nulls in a column

## Improvements

- PR #426 Removed sort-based groupby and refactored existing groupby APIs. Also improves C++/CUDA compile time.
- PR #461 Add `CUDF_HOME` variable in README.md to replace relative pathing.
- PR #472 RMM: Created centralized rmm::device_vector alias and rmm::exec_policy
- PR #500 Improved the concurrent hash map class to support partitioned (multi-pass) hash table building.
- PR #454 Improve CSV reader docs and examples
- PR #465 Added templated C++ API for RMM to avoid explicit cast to `void**`
- PR #513 `.gitignore` tweaks
- PR #521 Add `assert_eq` function for testing
- PR #502 Simplify Dockerfile for local dev, eliminate old conda/pip envs
- PR #549 Adds `-rdynamic` compiler flag to nvcc for Debug builds
- PR #472 RMM: Created centralized rmm::device_vector alias and rmm::exec_policy
- PR #577 Added external C++ API for scatter/gather functions
- PR #500 Improved the concurrent hash map class to support partitioned (multi-pass) hash table building
- PR #583 Updated `gdf_size_type` to `int`
- PR #500 Improved the concurrent hash map class to support partitioned (multi-pass) hash table building
- PR #617 Added .dockerignore file. Prevents adding stale cmake cache files to the docker container
- PR #658 Reduced `JOIN_TEST` time by isolating overflow test of hash table size computation
- PR #664 Added Debuging instructions to README
- PR #651 Remove noqa marks in `__init__.py` files
- PR #671 CSV Reader: uncompressed buffer input can be parsed without explicitly specifying compression as None
- PR #684 Make RMM a submodule
- PR #718 Ensure sum, product, min, max methods pandas compatibility on empty datasets
- PR #720 Refactored Index classes to make them more Pandas-like, added CategoricalIndex
- PR #749 Improve to_arrow and from_arrow Pandas compatibility
- PR #766 Remove TravisCI references, remove unused variables from CMake, fix ARROW_VERSION in Cmake
- PR #773 Add build-args back to Dockerfile and handle dependencies based on environment yml file
- PR #781 Move thirdparty submodules to root and symlink in /cpp
- PR #843 Fix broken cudf/python API examples, add new methods to the API index

## Bug Fixes

- PR #569 CSV Reader: Fix days being off-by-one when parsing some dates
- PR #531 CSV Reader: Fix incorrect parsing of quoted numbers
- PR #465 Added templated C++ API for RMM to avoid explicit cast to `void**`
- PR #473 Added missing <random> include
- PR #478 CSV Reader: Add api support for auto column detection, header, mangle_dupe_cols, usecols
- PR #495 Updated README to correct where cffi pytest should be executed
- PR #501 Fix the intermittent segfault caused by the `thousands` and `compression` parameters in the csv reader
- PR #502 Simplify Dockerfile for local dev, eliminate old conda/pip envs
- PR #512 fix bug for `on` parameter in `DataFrame.merge` to allow for None or single column name
- PR #511 Updated python/cudf/bindings/join.pyx to fix cudf merge printing out dtypes
- PR #513 `.gitignore` tweaks
- PR #521 Add `assert_eq` function for testing
- PR #537 Fix CMAKE_CUDA_STANDARD_REQURIED typo in CMakeLists.txt
- PR #447 Fix silent failure in initializing DataFrame from generator
- PR #545 Temporarily disable csv reader thousands test to prevent segfault (test re-enabled in PR #501)
- PR #559 Fix Assertion error while using `applymap` to change the output dtype
- PR #575 Update `print_env.sh` script to better handle missing commands
- PR #612 Prevent an exception from occuring with true division on integer series.
- PR #630 Fix deprecation warning for `pd.core.common.is_categorical_dtype`
- PR #622 Fix Series.append() behaviour when appending values with different numeric dtype
- PR #603 Fix error while creating an empty column using None.
- PR #673 Fix array of strings not being caught in from_pandas
- PR #644 Fix return type and column support of dataframe.quantile()
- PR #634 Fix create `DataFrame.from_pandas()` with numeric column names
- PR #654 Add resolution check for GDF_TIMESTAMP in Join
- PR #648 Enforce one-to-one copy required when using `numba>=0.42.0`
- PR #645 Fix cmake build type handling not setting debug options when CMAKE_BUILD_TYPE=="Debug"
- PR #669 Fix GIL deadlock when launching multiple python threads that make Cython calls
- PR #665 Reworked the hash map to add a way to report the destination partition for a key
- PR #670 CMAKE: Fix env include path taking precedence over libcudf source headers
- PR #674 Check for gdf supported column types
- PR #677 Fix 'gdf_csv_test_Dates' gtest failure due to missing nrows parameter
- PR #604 Fix the parsing errors while reading a csv file using `sep` instead of `delimiter`.
- PR #686 Fix converting nulls to NaT values when converting Series to Pandas/Numpy
- PR #689 CSV Reader: Fix behavior with skiprows+header to match pandas implementation
- PR #691 Fixes Join on empty input DFs
- PR #706 CSV Reader: Fix broken dtype inference when whitespace is in data
- PR #717 CSV reader: fix behavior when parsing a csv file with no data rows
- PR #724 CSV Reader: fix build issue due to parameter type mismatch in a std::max call
- PR #734 Prevents reading undefined memory in gpu_expand_mask_bits numba kernel
- PR #747 CSV Reader: fix an issue where CUDA allocations fail with some large input files
- PR #750 Fix race condition for handling NVStrings in CMake
- PR #719 Fix merge column ordering
- PR #770 Fix issue where RMM submodule pointed to wrong branch and pin other to correct branches
- PR #778 Fix hard coded ABI off setting
- PR #784 Update RMM submodule commit-ish and pip paths
- PR #794 Update `rmm::exec_policy` usage to fix segmentation faults when used as temprory allocator.
- PR #800 Point git submodules to branches of forks instead of exact commits


# cuDF 0.4.0 (05 Dec 2018)

## New Features

- PR #398 add pandas-compatible `DataFrame.shape()` and `Series.shape()`
- PR #394 New documentation feature "10 Minutes to cuDF"
- PR #361 CSV Reader: Add support for strings with delimiters

## Improvements

 - PR #436 Improvements for type_dispatcher and wrapper structs
 - PR #429 Add CHANGELOG.md (this file)
 - PR #266 use faster CUDA-accelerated DataFrame column/Series concatenation.
 - PR #379 new C++ `type_dispatcher` reduces code complexity in supporting many data types.
 - PR #349 Improve performance for creating columns from memoryview objects
 - PR #445 Update reductions to use type_dispatcher. Adds integer types support to sum_of_squares.
 - PR #448 Improve installation instructions in README.md
 - PR #456 Change default CMake build to Release, and added option for disabling compilation of tests

## Bug Fixes

 - PR #444 Fix csv_test CUDA too many resources requested fail.
 - PR #396 added missing output buffer in validity tests for groupbys.
 - PR #408 Dockerfile updates for source reorganization
 - PR #437 Add cffi to Dockerfile conda env, fixes "cannot import name 'librmm'"
 - PR #417 Fix `map_test` failure with CUDA 10
 - PR #414 Fix CMake installation include file paths
 - PR #418 Properly cast string dtypes to programmatic dtypes when instantiating columns
 - PR #427 Fix and tests for Concatenation illegal memory access with nulls


# cuDF 0.3.0 (23 Nov 2018)

## New Features

 - PR #336 CSV Reader string support

## Improvements

 - PR #354 source code refactored for better organization. CMake build system overhaul. Beginning of transition to Cython bindings.
 - PR #290 Add support for typecasting to/from datetime dtype
 - PR #323 Add handling pyarrow boolean arrays in input/out, add tests
 - PR #325 GDF_VALIDITY_UNSUPPORTED now returned for algorithms that don't support non-empty valid bitmasks
 - PR #381 Faster InputTooLarge Join test completes in ms rather than minutes.
 - PR #373 .gitignore improvements
 - PR #367 Doc cleanup & examples for DataFrame methods
 - PR #333 Add Rapids Memory Manager documentation
 - PR #321 Rapids Memory Manager adds file/line location logging and convenience macros
 - PR #334 Implement DataFrame `__copy__` and `__deepcopy__`
 - PR #271 Add NVTX ranges to pygdf
 - PR #311 Document system requirements for conda install

## Bug Fixes

 - PR #337 Retain index on `scale()` function
 - PR #344 Fix test failure due to PyArrow 0.11 Boolean handling
 - PR #364 Remove noexcept from managed_allocator;  CMakeLists fix for NVstrings
 - PR #357 Fix bug that made all series be considered booleans for indexing
 - PR #351 replace conda env configuration for developers
 - PRs #346 #360 Fix CSV reading of negative numbers
 - PR #342 Fix CMake to use conda-installed nvstrings
 - PR #341 Preserve categorical dtype after groupby aggregations
 - PR #315 ReadTheDocs build update to fix missing libcuda.so
 - PR #320 FIX out-of-bounds access error in reductions.cu
 - PR #319 Fix out-of-bounds memory access in libcudf count_valid_bits
 - PR #303 Fix printing empty dataframe


# cuDF 0.2.0 and cuDF 0.1.0

These were initial releases of cuDF based on previously separate pyGDF and libGDF libraries.<|MERGE_RESOLUTION|>--- conflicted
+++ resolved
@@ -32,12 +32,8 @@
 - PR #2446 Add __array_function__ for index
 - PR #2437 ORC reader: Add 'use_np_dtypes' option
 - PR #2382 Add CategoricalAccessor add, remove, rename, and ordering methods
-<<<<<<< HEAD
 - PR #2449 Java column vector: added support for getting byte count of strings in a ColumnVector
-=======
-- PR #2449 Java column vector: added support for getting byte count of strings in a ColumnVector 
 - PR #2358 Add the function to convert column of floating points with `nan`s into `bitmask`
->>>>>>> 65a76e8d
 - PR #2489 Add drop argument to set_index
 - PR #2491 Add Java bindings for ORC reader 'use_np_dtypes' option
 - PR #2213 Support s/ms/us/ns DatetimeColumn time unit resolutions
