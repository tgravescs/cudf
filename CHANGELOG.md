--- conflicted
+++ resolved
@@ -33,11 +33,8 @@
 - PR #1007 Replace relative path imports with absolute paths in cudf
 - PR #1013 select columns with df.columns
 - PR #1016 Rename Series.unique_count() to nunique() to match pandas API
-<<<<<<< HEAD
+- PR #1029 Remove rest of relative path imports
 - PR #1021 Add filtered selection with assignment for Dataframes
-=======
-- PR #1029 Remove rest of relative path imports
->>>>>>> 9736a391
 
 ## Improvements
 
