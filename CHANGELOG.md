# cuDF 0.9.0 (Date TBD)

## New Features

- PR #2111 IO Readers: Support memory buffer, file-like object, and URL inputs
- PR #2012 Add `reindex()` to DataFrame and Series
- PR #2097 Add GPU-accelerated AVRO reader
- PR #2098 Align DataFrame and Series indices before executing binary ops
- PR #2160 Merge `dask-cudf` codebase into `cudf` repo
- PR #2149 CSV Reader: Add `hex` dtype for explicit hexadecimal parsing
- PR #2158 CSV Reader: Support single, non-list/dict argument for `dtype`
- PR #2177 CSV Reader: Add `parse_dates` parameter for explicit date inference
- PR #2171 Add CodeCov integration, fix doc version, make --skip-tests work when invoking with source
- PR #2215 `type_dispatcher` benchmark
- PR #2179 Added Java quantiles
- PR #2157 Add __array_function__ to DataFrame and Series
- PR #2212 Java support for ORC reader
- PR #2304 gdf_group_by_without_aggregations returns gdf_column
- PR #2105 Add google benchmark for hash-based join
- PR #2293 Improve `compute_join_output_size` performance
- PR #2316 Unique, nunique, and value_counts for datetime columns
- PR #2337 Add Java support for slicing a ColumnVector
- PR #2049 Implemented merge functionality
- PR #2380 New cudf::is_sorted checks whether cudf::table is sorted
- PR #2356 Java column vector standard deviation support
<<<<<<< HEAD
- PR #2429 Java column vector: added support for getting length of strings in a ColumnVector 
=======
- PR #2415 Revamp `value_counts` to use groupby count series of any type
>>>>>>> 5d0d1837

## Improvements

- PR #2103 Move old `column` and `bitmask` files into `legacy/` directory
- PR #2109 added name to Python column classes
- PR #1947 Cleanup serialization code
- PR #2125 More aggregate in java API
- PR #2127 Add in java Scalar tests
- PR #2088 Refactor of Python groupby code
- PR #2130 Java serialization and deserialization of tables.
- PR #2131 Chunk rows logic added to csv_writer
- PR #2129 Add functions in the Java API to support nullable column filtering
- PR #2165 made changes to get_dummies api for it to be available in MethodCache
- PR #2184 handle remote orc files for dask-cudf
- PR #2186 Add `getitem` and `getattr` style access to Rolling objects
- PR #2168 Use cudf.Column for CategoricalColumn's categories instead of a tuple
- PR #2193 Added more docuemtnation to `type_dispatcher` for specializing dispatched functors
- PR #2197 CSV Writer: Expose `chunksize` as a parameter for `to_csv`
- PR #2199 Better java support for appending strings
- PR #2176 Added column dtype support for datetime, int8, int16 to csv_writer
- PR #2209 Matching `get_dummies` & `select_dtypes` behavior to pandas
- PR #2217 Updated Java bindings to use the new groupby API
- PR #2214 DOC: Update doc instructions to build/install `cudf` and `dask-cudf`
- PR #1993 Add iterator driven reduction for mean, var, std
- PR #2220 Update Java bindings for reduction rename
- PR #2224 implement isna, isnull, notna as dataframe functions
- PR #2232 Move CodeCov upload from build script to Jenkins
- PR #2236 Implement drop_duplicates for Series
- PR #2225 refactor to use libcudf for gathering columns in dataframes
- PR #2300 Create separate dask codeowners for dask-cudf codebase
- PR #2309 Java readers: remove redundant copy of result pointers
- PR #2307 Add `black` and `isort` to style checker script
- PR #2345 Restore removal of old groupby implementation
- PR #2342 Improve `astype()` to operate all ways
- PR #2329 using libcudf cudf::copy for column deep copy
- PR #2344 Add docs on how code formatting works for contributors
- PR #2353 Bump Arrow and Dask versions
- PR #2377 Replace `standard_python_slice` with just `slice.indices()`
- PR #2373 cudf.DataFrame enchancements & Series.values support
- PR #2392 Remove dlpack submodule; make cuDF's Cython API externally accessible
- PR #2406 Moved all existing `table` related files to a `legacy/` directory
- PR #2350 Performance related changes to get_dummies
- PR #2420 Remove `cudautils.astype` and replace with `typecast.apply_cast`

## Bug Fixes

- PR #2086 Fixed quantile api behavior mismatch in series & dataframe
- PR #2128 Add offset param to host buffer readers in java API.
- PR #2145 Work around binops validity checks for java 
- PR #2146 Work around unary_math validity checks for java
- PR #2151 Fixes bug in cudf::copy_range where null_count was invalid
- PR #2139 matching to pandas describe behavior & fixing nan values issue
- PR #2161 Implicitly convert unsigned to signed integer types in binops
- PR #2154 CSV Reader: Fix bools misdetected as strings dtype
- PR #2178 Fix bug in rolling bindings where a view of an ephemeral column was being taken
- PR #2180 Fix issue with isort reordering `importorskip` below imports depending on them
- PR #2187 fix to honor dtype when numpy arrays are passed to columnops.as_column
- PR #2190 Fix issue in astype conversion of string column to 'str'
- PR #2208 Fix issue with calling `head()` on one row dataframe
- PR #2229 Propagate exceptions from Cython cdef functions
- PR #2234 Fix issue with local build script not properly building
- PR #2223 Fix CUDA invalid configuration errors reported after loading small compressed ORC files
- PR #2162 Setting is_unique and is_monotonic-related attributes
- PR #2244 Fix ORC RLEv2 delta mode decoding with nonzero residual delta width
- PR #2297 Work around `var/std` unsupported only at debug build
- PR #2302 Fixed java serialization corner case
- PR #2355 Handle float16 in binary operations
- PR #2311 Fix copy behaviour for GenericIndex
- PR #2349 Fix issues with String filter in java API
- PR #2323 Fix groupby on categoricals
- PR #2328 Ensure order is preserved in CategoricalAccessor._set_categories
- PR #2202 Fix issue with unary ops mishandling empty input
- PR #2326 Fix for bug in DLPack when reading multiple columns
- PR #2324 Fix cudf Docker build
- PR #2325 Fix ORC RLEv2 patched base mode decoding with nonzero patch width
- PR #2235 Fix get_dummies to be compatible with dask
- PR #2332 Zero initialize gdf_dtype_extra_info
- PR #2355 Handle float16 in binary operations
- PR #2360 Fix missing dtype handling in cudf.Series & columnops.as_column
- PR #2364 Fix quantile api and other trivial issues around it
- PR #2361 Fixed issue with `codes` of CategoricalIndex
- PR #2357 Fixed inconsistent type of index created with from_pandas vs direct construction
- PR #2389 Fixed Rolling __getattr__ and __getitem__ for offset based windows
- PR #2402 Fixed bug in valid mask computation in cudf::copy_if (apply_boolean_mask)
- PR #2401 Fix to a scalar datetime(of type Days) issue
- PR #2386 Correctly allocate output valids in groupby
- PR #2411 Fixed failures on binary op on single element string column
- PR #2422 Fix Pandas logical binary operation incompatibilites


# cuDF 0.8.0 (27 June 2019)

## New Features

- PR #1524 Add GPU-accelerated JSON Lines parser with limited feature set
- PR #1569 Add support for Json objects to the JSON Lines reader
- PR #1622 Add Series.loc
- PR #1654 Add cudf::apply_boolean_mask: faster replacement for gdf_apply_stencil
- PR #1487 cython gather/scatter
- PR #1310 Implemented the slice/split functionality.
- PR #1630 Add Python layer to the GPU-accelerated JSON reader
- PR #1745 Add rounding of numeric columns via Numba
- PR #1772 JSON reader: add support for BytesIO and StringIO input
- PR #1527 Support GDF_BOOL8 in readers and writers
- PR #1819 Logical operators (AND, OR, NOT) for libcudf and cuDF
- PR #1813 ORC Reader: Add support for stripe selection
- PR #1828 JSON Reader: add suport for bool8 columns
- PR #1833 Add column iterator with/without nulls
- PR #1665 Add the point-in-polygon GIS function
- PR #1863 Series and Dataframe methods for all and any
- PR #1908 cudf::copy_range and cudf::fill for copying/assigning an index or range to a constant
- PR #1921 Add additional formats for typecasting to/from strings
- PR #1807 Add Series.dropna()
- PR #1987 Allow user defined functions in the form of ptx code to be passed to binops
- PR #1948 Add operator functions like `Series.add()` to DataFrame and Series
- PR #1954 Add skip test argument to GPU build script
- PR #2018 Add bindings for new groupby C++ API
- PR #1984 Add rolling window operations Series.rolling() and DataFrame.rolling()
- PR #1542 Python method and bindings for to_csv
- PR #1995 Add Java API
- PR #1998 Add google benchmark to cudf
- PR #1845 Add cudf::drop_duplicates, DataFrame.drop_duplicates
- PR #1652 Added `Series.where()` feature 
- PR #2074 Java Aggregates, logical ops, and better RMM support 
- PR #2140 Add a `cudf::transform` function

## Improvements

- PR #1538 Replacing LesserRTTI with inequality_comparator
- PR #1703 C++: Added non-aggregating `insert` to `concurrent_unordered_map` with specializations to store pairs with a single atomicCAS when possible.
- PR #1422 C++: Added a RAII wrapper for CUDA streams
- PR #1701 Added `unique` method for stringColumns
- PR #1713 Add documentation for Dask-XGBoost
- PR #1666 CSV Reader: Improve performance for files with large number of columns
- PR #1725 Enable the ability to use a single column groupby as its own index
- PR #1759 Add an example showing simultaneous rolling averages to `apply_grouped` documentation
- PR #1746 C++: Remove unused code: `windowed_ops.cu`, `sorting.cu`, `hash_ops.cu`
- PR #1748 C++: Add `bool` nullability flag to `device_table` row operators
- PR #1764 Improve Numerical column: `mean_var` and `mean`
- PR #1767 Speed up Python unit tests
- PR #1770 Added build.sh script, updated CI scripts and documentation
- PR #1739 ORC Reader: Add more pytest coverage
- PR #1696 Added null support in `Series.replace()`.
- PR #1390 Added some basic utility functions for `gdf_column`'s
- PR #1791 Added general column comparison code for testing
- PR #1795 Add printing of git submodule info to `print_env.sh`
- PR #1796 Removing old sort based group by code and gdf_filter
- PR #1811 Added funtions for copying/allocating `cudf::table`s
- PR #1838 Improve columnops.column_empty so that it returns typed columns instead of a generic Column
- PR #1890 Add utils.get_dummies- a pandas-like wrapper around one_hot-encoding
- PR #1823 CSV Reader: default the column type to string for empty dataframes
- PR #1827 Create bindings for scalar-vector binops, and update one_hot_encoding to use them
- PR #1817 Operators now support different sized dataframes as long as they don't share different sized columns
- PR #1855 Transition replace_nulls to new C++ API and update corresponding Cython/Python code
- PR #1858 Add `std::initializer_list` constructor to `column_wrapper`
- PR #1846 C++ type-erased gdf_equal_columns test util; fix gdf_equal_columns logic error
- PR #1390 Added some basic utility functions for `gdf_column`s
- PR #1391 Tidy up bit-resolution-operation and bitmask class code
- PR #1882 Add iloc functionality to MultiIndex dataframes
- PR #1884 Rolling windows: general enhancements and better coverage for unit tests
- PR #1886 support GDF_STRING_CATEGORY columns in apply_boolean_mask, drop_nulls and other libcudf functions
- PR #1896 Improve performance of groupby with levels specified in dask-cudf
- PR #1915 Improve iloc performance for non-contiguous row selection
- PR #1859 Convert read_json into a C++ API
- PR #1919 Rename libcudf namespace gdf to namespace cudf
- PR #1850 Support left_on and right_on for DataFrame merge operator
- PR #1930 Specialize constructor for `cudf::bool8` to cast argument to `bool`
- PR #1938 Add default constructor for `column_wrapper`
- PR #1930 Specialize constructor for `cudf::bool8` to cast argument to `bool`
- PR #1952 consolidate libcudf public API headers in include/cudf
- PR #1949 Improved selection with boolmask using libcudf `apply_boolean_mask`
- PR #1956 Add support for nulls in `query()`
- PR #1973 Update `std::tuple` to `std::pair` in top-most libcudf APIs and C++ transition guide
- PR #1981 Convert read_csv into a C++ API
- PR #1868 ORC Reader: Support row index for speed up on small/medium datasets
- PR #1964 Added support for list-like types in Series.str.cat
- PR #2005 Use HTML5 details tag in bug report issue template
- PR #2003 Removed few redundant unit-tests from test_string.py::test_string_cat
- PR #1944 Groupby design improvements
- PR #2017 Convert `read_orc()` into a C++ API
- PR #2011 Convert `read_parquet()` into a C++ API
- PR #1756 Add documentation "10 Minutes to cuDF and dask_cuDF"
- PR #2034 Adding support for string columns concatenation using "add" binary operator
- PR #2042 Replace old "10 Minutes" guide with new guide for docs build process
- PR #2036 Make library of common test utils to speed up tests compilation
- PR #2022 Facilitating get_dummies to be a high level api too
- PR #2050 Namespace IO readers and add back free-form `read_xxx` functions
- PR #2104 Add a functional ``sort=`` keyword argument to groupby
- PR #2108 Add `find_and_replace` for StringColumn for replacing single values

## Bug Fixes

- PR #1465 Fix for test_orc.py and test_sparse_df.py test failures
- PR #1583 Fix underlying issue in `as_index()` that was causing `Series.quantile()` to fail
- PR #1680 Add errors= keyword to drop() to fix cudf-dask bug
- PR #1651 Fix `query` function on empty dataframe
- PR #1616 Fix CategoricalColumn to access categories by index instead of iteration
- PR #1660 Fix bug in `loc` when indexing with a column name (a string)
- PR #1683 ORC reader: fix timestamp conversion to UTC
- PR #1613 Improve CategoricalColumn.fillna(-1) performance
- PR #1642 Fix failure of CSV_TEST gdf_csv_test.SkiprowsNrows on multiuser systems
- PR #1709 Fix handling of `datetime64[ms]` in `dataframe.select_dtypes`
- PR #1704 CSV Reader: Add support for the plus sign in number fields
- PR #1687 CSV reader: return an empty dataframe for zero size input
- PR #1757 Concatenating columns with null columns
- PR #1755 Add col_level keyword argument to melt
- PR #1758 Fix df.set_index() when setting index from an empty column
- PR #1749 ORC reader: fix long strings of NULL values resulting in incorrect data
- PR #1742 Parquet Reader: Fix index column name to match PANDAS compat
- PR #1782 Update libcudf doc version
- PR #1783 Update conda dependencies
- PR #1786 Maintain the original series name in series.unique output
- PR #1760 CSV Reader: fix segfault when dtype list only includes columns from usecols list
- PR #1831 build.sh: Assuming python is in PATH instead of using PYTHON env var
- PR #1839 Raise an error instead of segfaulting when transposing a DataFrame with StringColumns
- PR #1840 Retain index correctly during merge left_on right_on
- PR #1825 cuDF: Multiaggregation Groupby Failures
- PR #1789 CSV Reader: Fix missing support for specifying `int8` and `int16` dtypes
- PR #1857 Cython Bindings: Handle `bool` columns while calling `column_view_from_NDArrays`
- PR #1849 Allow DataFrame support methods to pass arguments to the methods
- PR #1847 Fixed #1375 by moving the nvstring check into the wrapper function
- PR #1864 Fixing cudf reduction for POWER platform
- PR #1869 Parquet reader: fix Dask timestamps not matching with Pandas (convert to milliseconds)
- PR #1876 add dtype=bool for `any`, `all` to treat integer column correctly
- PR #1875 CSV reader: take NaN values into account in dtype detection
- PR #1873 Add column dtype checking for the all/any methods
- PR #1902 Bug with string iteration in _apply_basic_agg
- PR #1887 Fix for initialization issue in pq_read_arg,orc_read_arg
- PR #1867 JSON reader: add support for null/empty fields, including the 'null' literal
- PR #1891 Fix bug #1750 in string column comparison
- PR #1909 Support of `to_pandas()` of boolean series with null values
- PR #1923 Use prefix removal when two aggs are called on a SeriesGroupBy
- PR #1914 Zero initialize gdf_column local variables
- PR #1959 Add support for comparing boolean Series to scalar
- PR #1966 Ignore index fix in series append
- PR #1967 Compute index __sizeof__ only once for DataFrame __sizeof__
- PR #1977 Support CUDA installation in default system directories
- PR #1982 Fixes incorrect index name after join operation
- PR #1985 Implement `GDF_PYMOD`, a special modulo that follows python's sign rules
- PR #1991 Parquet reader: fix decoding of NULLs
- PR #1990 Fixes a rendering bug in the `apply_grouped` documentation
- PR #1978 Fix for values being filled in an empty dataframe
- PR #2001 Correctly create MultiColumn from Pandas MultiColumn
- PR #2006 Handle empty dataframe groupby construction for dask
- PR #1965 Parquet Reader: Fix duplicate index column when it's already in `use_cols`
- PR #2033 Add pip to conda environment files to fix warning
- PR #2028 CSV Reader: Fix reading of uncompressed files without a recognized file extension
- PR #2073 Fix an issue when gathering columns with NVCategory and nulls
- PR #2053 cudf::apply_boolean_mask return empty column for empty boolean mask
- PR #2066 exclude `IteratorTest.mean_var_output` test from debug build
- PR #2069 Fix JNI code to use read_csv and read_parquet APIs
- PR #2071 Fix bug with unfound transitive dependencies for GTests in Ubuntu 18.04
- PR #2089 Configure Sphinx to render params correctly
- PR #2091 Fix another bug with unfound transitive dependencies for `cudftestutils` in Ubuntu 18.04
- PR #2115 Just apply `--disable-new-dtags` instead of trying to define all the transitive dependencies
- PR #2106 Fix errors in JitCache tests caused by sharing of device memory between processes
- PR #2120 Fix errors in JitCache tests caused by running multiple threads on the same data
- PR #2102 Fix memory leak in groupby
- PR #2113 fixed typo in to_csv code example


# cudf 0.7.2 (16 May 2019)

## New Features

- PR #1735 Added overload for atomicAdd on int64. Streamlined implementation of custom atomic overloads.
- PR #1741 Add MultiIndex concatenation

## Bug Fixes

- PR #1718 Fix issue with SeriesGroupBy MultiIndex in dask-cudf
- PR #1734 Python: fix performance regression for groupby count() aggregations
- PR #1768 Cython: fix handling read only schema buffers in gpuarrow reader


# cudf 0.7.1 (11 May 2019)

## New Features

- PR #1702 Lazy load MultiIndex to return groupby performance to near optimal.

## Bug Fixes

- PR #1708 Fix handling of `datetime64[ms]` in `dataframe.select_dtypes`


# cuDF 0.7.0 (10 May 2019)

## New Features

- PR #982 Implement gdf_group_by_without_aggregations and gdf_unique_indices functions
- PR #1142 Add `GDF_BOOL` column type
- PR #1194 Implement overloads for CUDA atomic operations
- PR #1292 Implemented Bitwise binary ops AND, OR, XOR (&, |, ^)
- PR #1235 Add GPU-accelerated Parquet Reader
- PR #1335 Added local_dict arg in `DataFrame.query()`.
- PR #1282 Add Series and DataFrame.describe()
- PR #1356 Rolling windows
- PR #1381 Add DataFrame._get_numeric_data
- PR #1388 Add CODEOWNERS file to auto-request reviews based on where changes are made
- PR #1396 Add DataFrame.drop method
- PR #1413 Add DataFrame.melt method
- PR #1412 Add DataFrame.pop()
- PR #1419 Initial CSV writer function
- PR #1441 Add Series level cumulative ops (cumsum, cummin, cummax, cumprod)
- PR #1420 Add script to build and test on a local gpuCI image
- PR #1440 Add DatetimeColumn.min(), DatetimeColumn.max()
- PR #1455 Add Series.Shift via Numba kernel
- PR #1441 Add Series level cumulative ops (cumsum, cummin, cummax, cumprod)
- PR #1461 Add Python coverage test to gpu build
- PR #1445 Parquet Reader: Add selective reading of rows and row group
- PR #1532 Parquet Reader: Add support for INT96 timestamps
- PR #1516 Add Series and DataFrame.ndim
- PR #1556 Add libcudf C++ transition guide
- PR #1466 Add GPU-accelerated ORC Reader
- PR #1565 Add build script for nightly doc builds
- PR #1508 Add Series isna, isnull, and notna
- PR #1456 Add Series.diff() via Numba kernel
- PR #1588 Add Index `astype` typecasting
- PR #1301 MultiIndex support
- PR #1599 Level keyword supported in groupby
- PR #929 Add support operations to dataframe
- PR #1609 Groupby accept list of Series
- PR #1658 Support `group_keys=True` keyword in groupby method

## Improvements

- PR #1531 Refactor closures as private functions in gpuarrow
- PR #1404 Parquet reader page data decoding speedup
- PR #1076 Use `type_dispatcher` in join, quantiles, filter, segmented sort, radix sort and hash_groupby
- PR #1202 Simplify README.md
- PR #1149 CSV Reader: Change convertStrToValue() functions to `__device__` only
- PR #1238 Improve performance of the CUDA trie used in the CSV reader
- PR #1245 Use file cache for JIT kernels
- PR #1278 Update CONTRIBUTING for new conda environment yml naming conventions
- PR #1163 Refactored UnaryOps. Reduced API to two functions: `gdf_unary_math` and `gdf_cast`. Added `abs`, `-`, and `~` ops. Changed bindings to Cython
- PR #1284 Update docs version
- PR #1287 add exclude argument to cudf.select_dtype function
- PR #1286 Refactor some of the CSV Reader kernels into generic utility functions
- PR #1291 fillna in `Series.to_gpu_array()` and `Series.to_array()` can accept the scalar too now.
- PR #1005 generic `reduction` and `scan` support
- PR #1349 Replace modernGPU sort join with thrust.
- PR #1363 Add a dataframe.mean(...) that raises NotImplementedError to satisfy `dask.dataframe.utils.is_dataframe_like`
- PR #1319 CSV Reader: Use column wrapper for gdf_column output alloc/dealloc
- PR #1376 Change series quantile default to linear
- PR #1399 Replace CFFI bindings for NVTX functions with Cython bindings
- PR #1389 Refactored `set_null_count()`
- PR #1386 Added macros `GDF_TRY()`, `CUDF_TRY()` and `ASSERT_CUDF_SUCCEEDED()`
- PR #1435 Rework CMake and conda recipes to depend on installed libraries
- PR #1391 Tidy up bit-resolution-operation and bitmask class code
- PR #1439 Add cmake variable to enable compiling CUDA code with -lineinfo
- PR #1462 Add ability to read parquet files from arrow::io::RandomAccessFile
- PR #1453 Convert CSV Reader CFFI to Cython
- PR #1479 Convert Parquet Reader CFFI to Cython
- PR #1397 Add a utility function for producing an overflow-safe kernel launch grid configuration
- PR #1382 Add GPU parsing of nested brackets to cuIO parsing utilities
- PR #1481 Add cudf::table constructor to allocate a set of `gdf_column`s
- PR #1484 Convert GroupBy CFFI to Cython
- PR #1463 Allow and default melt keyword argument var_name to be None
- PR #1486 Parquet Reader: Use device_buffer rather than device_ptr
- PR #1525 Add cudatoolkit conda dependency
- PR #1520 Renamed `src/dataframe` to `src/table` and moved `table.hpp`. Made `types.hpp` to be type declarations only.
- PR #1492 Convert transpose CFFI to Cython
- PR #1495 Convert binary and unary ops CFFI to Cython
- PR #1503 Convert sorting and hashing ops CFFI to Cython
- PR #1522 Use latest release version in update-version CI script
- PR #1533 Remove stale join CFFI, fix memory leaks in join Cython
- PR #1521 Added `row_bitmask` to compute bitmask for rows of a table. Merged `valids_ops.cu` and `bitmask_ops.cu`
- PR #1553 Overload `hash_row` to avoid using intial hash values. Updated `gdf_hash` to select between overloads
- PR #1585 Updated `cudf::table` to maintain own copy of wrapped `gdf_column*`s
- PR #1559 Add `except +` to all Cython function definitions to catch C++ exceptions properly
- PR #1617 `has_nulls` and `column_dtypes` for `cudf::table`
- PR #1590 Remove CFFI from the build / install process entirely
- PR #1536 Convert gpuarrow CFFI to Cython
- PR #1655 Add `Column._pointer` as a way to access underlying `gdf_column*` of a `Column`
- PR #1655 Update readme conda install instructions for cudf version 0.6 and 0.7


## Bug Fixes

- PR #1233 Fix dtypes issue while adding the column to `str` dataframe.
- PR #1254 CSV Reader: fix data type detection for floating-point numbers in scientific notation
- PR #1289 Fix looping over each value instead of each category in concatenation
- PR #1293 Fix Inaccurate error message in join.pyx
- PR #1308 Add atomicCAS overload for `int8_t`, `int16_t`
- PR #1317 Fix catch polymorphic exception by reference in ipc.cu
- PR #1325 Fix dtype of null bitmasks to int8
- PR #1326 Update build documentation to use -DCMAKE_CXX11_ABI=ON
- PR #1334 Add "na_position" argument to CategoricalColumn sort_by_values
- PR #1321 Fix out of bounds warning when checking Bzip2 header
- PR #1359 Add atomicAnd/Or/Xor for integers
- PR #1354 Fix `fillna()` behaviour when replacing values with different dtypes
- PR #1347 Fixed core dump issue while passing dict_dtypes without column names in `cudf.read_csv()`
- PR #1379 Fixed build failure caused due to error: 'col_dtype' may be used uninitialized
- PR #1392 Update cudf Dockerfile and package_versions.sh
- PR #1385 Added INT8 type to `_schema_to_dtype` for use in GpuArrowReader
- PR #1393 Fixed a bug in `gdf_count_nonzero_mask()` for the case of 0 bits to count
- PR #1395 Update CONTRIBUTING to use the environment variable CUDF_HOME
- PR #1416 Fix bug at gdf_quantile_exact and gdf_quantile_appox
- PR #1421 Fix remove creation of series multiple times during `add_column()`
- PR #1405 CSV Reader: Fix memory leaks on read_csv() failure
- PR #1328 Fix CategoricalColumn to_arrow() null mask
- PR #1433 Fix NVStrings/categories includes
- PR #1432 Update NVStrings to 0.7.* to coincide with 0.7 development
- PR #1483 Modify CSV reader to avoid cropping blank quoted characters in non-string fields
- PR #1446 Merge 1275 hotfix from master into branch-0.7
- PR #1447 Fix legacy groupby apply docstring
- PR #1451 Fix hash join estimated result size is not correct
- PR #1454 Fix local build script improperly change directory permissions
- PR #1490 Require Dask 1.1.0+ for `is_dataframe_like` test or skip otherwise.
- PR #1491 Use more specific directories & groups in CODEOWNERS
- PR #1497 Fix Thrust issue on CentOS caused by missing default constructor of host_vector elements
- PR #1498 Add missing include guard to device_atomics.cuh and separated DEVICE_ATOMICS_TEST
- PR #1506 Fix csv-write call to updated NVStrings method
- PR #1510 Added nvstrings `fillna()` function
- PR #1507 Parquet Reader: Default string data to GDF_STRING
- PR #1535 Fix doc issue to ensure correct labelling of cudf.series
- PR #1537 Fix `undefined reference` link error in HashPartitionTest
- PR #1548 Fix ci/local/build.sh README from using an incorrect image example
- PR #1551 CSV Reader: Fix integer column name indexing
- PR #1586 Fix broken `scalar_wrapper::operator==`
- PR #1591 ORC/Parquet Reader: Fix missing import for FileNotFoundError exception
- PR #1573 Parquet Reader: Fix crash due to clash with ORC reader datasource
- PR #1607 Revert change of `column.to_dense_buffer` always return by copy for performance concerns
- PR #1618 ORC reader: fix assert & data output when nrows/skiprows isn't aligned to stripe boundaries
- PR #1631 Fix failure of TYPES_TEST on some gcc-7 based systems.
- PR #1641 CSV Reader: Fix skip_blank_lines behavior with Windows line terminators (\r\n)
- PR #1648 ORC reader: fix non-deterministic output when skiprows is non-zero
- PR #1676 Fix groupby `as_index` behaviour with `MultiIndex`
- PR #1659 Fix bug caused by empty groupbys and multiindex slicing throwing exceptions
- PR #1656 Correct Groupby failure in dask when un-aggregable columns are left in dataframe.
- PR #1689 Fix groupby performance regression
- PR #1694 Add Cython as a runtime dependency since it's required in `setup.py`


# cuDF 0.6.1 (25 Mar 2019)

## Bug Fixes

- PR #1275 Fix CentOS exception in DataFrame.hash_partition from using value "returned" by a void function


# cuDF 0.6.0 (22 Mar 2019)

## New Features

- PR #760 Raise `FileNotFoundError` instead of `GDF_FILE_ERROR` in `read_csv` if the file does not exist
- PR #539 Add Python bindings for replace function
- PR #823 Add Doxygen configuration to enable building HTML documentation for libcudf C/C++ API
- PR #807 CSV Reader: Add byte_range parameter to specify the range in the input file to be read
- PR #857 Add Tail method for Series/DataFrame and update Head method to use iloc
- PR #858 Add series feature hashing support
- PR #871 CSV Reader: Add support for NA values, including user specified strings
- PR #893 Adds PyArrow based parquet readers / writers to Python, fix category dtype handling, fix arrow ingest buffer size issues
- PR #867 CSV Reader: Add support for ignoring blank lines and comment lines
- PR #887 Add Series digitize method
- PR #895 Add Series groupby
- PR #898 Add DataFrame.groupby(level=0) support
- PR #920 Add feather, JSON, HDF5 readers / writers from PyArrow / Pandas
- PR #888 CSV Reader: Add prefix parameter for column names, used when parsing without a header
- PR #913 Add DLPack support: convert between cuDF DataFrame and DLTensor
- PR #939 Add ORC reader from PyArrow
- PR #918 Add Series.groupby(level=0) support
- PR #906 Add binary and comparison ops to DataFrame
- PR #958 Support unary and binary ops on indexes
- PR #964 Add `rename` method to `DataFrame`, `Series`, and `Index`
- PR #985 Add `Series.to_frame` method
- PR #985 Add `drop=` keyword to reset_index method
- PR #994 Remove references to pygdf
- PR #990 Add external series groupby support
- PR #988 Add top-level merge function to cuDF
- PR #992 Add comparison binaryops to DateTime columns
- PR #996 Replace relative path imports with absolute paths in tests
- PR #995 CSV Reader: Add index_col parameter to specify the column name or index to be used as row labels
- PR #1004 Add `from_gpu_matrix` method to DataFrame
- PR #997 Add property index setter
- PR #1007 Replace relative path imports with absolute paths in cudf
- PR #1013 select columns with df.columns
- PR #1016 Rename Series.unique_count() to nunique() to match pandas API
- PR #947 Prefixsum to handle nulls and float types
- PR #1029 Remove rest of relative path imports
- PR #1021 Add filtered selection with assignment for Dataframes
- PR #872 Adding NVCategory support to cudf apis
- PR #1052 Add left/right_index and left/right_on keywords to merge
- PR #1091 Add `indicator=` and `suffixes=` keywords to merge
- PR #1107 Add unsupported keywords to Series.fillna
- PR #1032 Add string support to cuDF python
- PR #1136 Removed `gdf_concat`
- PR #1153 Added function for getting the padded allocation size for valid bitmask
- PR #1148 Add cudf.sqrt for dataframes and Series
- PR #1159 Add Python bindings for libcudf dlpack functions
- PR #1155 Add __array_ufunc__ for DataFrame and Series for sqrt
- PR #1168 to_frame for series accepts a name argument


## Improvements

- PR #1218 Add dask-cudf page to API docs
- PR #892 Add support for heterogeneous types in binary ops with JIT
- PR #730 Improve performance of `gdf_table` constructor
- PR #561 Add Doxygen style comments to Join CUDA functions
- PR #813 unified libcudf API functions by replacing gpu_ with gdf_
- PR #822 Add support for `__cuda_array_interface__` for ingest
- PR #756 Consolidate common helper functions from unordered map and multimap
- PR #753 Improve performance of groupby sum and average, especially for cases with few groups.
- PR #836 Add ingest support for arrow chunked arrays in Column, Series, DataFrame creation
- PR #763 Format doxygen comments for csv_read_arg struct
- PR #532 CSV Reader: Use type dispatcher instead of switch block
- PR #694 Unit test utilities improvements
- PR #878 Add better indexing to Groupby
- PR #554 Add `empty` method and `is_monotonic` attribute to `Index`
- PR #1040 Fixed up Doxygen comment tags
- PR #909 CSV Reader: Avoid host->device->host copy for header row data
- PR #916 Improved unit testing and error checking for `gdf_column_concat`
- PR #941 Replace `numpy` call in `Series.hash_encode` with `numba`
- PR #942 Added increment/decrement operators for wrapper types
- PR #943 Updated `count_nonzero_mask` to return `num_rows` when the mask is null
- PR #952 Added trait to map C++ type to `gdf_dtype`
- PR #966 Updated RMM submodule.
- PR #998 Add IO reader/writer modules to API docs, fix for missing cudf.Series docs
- PR #1017 concatenate along columns for Series and DataFrames
- PR #1002 Support indexing a dataframe with another boolean dataframe
- PR #1018 Better concatenation for Series and Dataframes
- PR #1036 Use Numpydoc style docstrings
- PR #1047 Adding gdf_dtype_extra_info to gdf_column_view_augmented
- PR #1054 Added default ctor to SerialTrieNode to overcome Thrust issue in CentOS7 + CUDA10
- PR #1024 CSV Reader: Add support for hexadecimal integers in integral-type columns
- PR #1033 Update `fillna()` to use libcudf function `gdf_replace_nulls`
- PR #1066 Added inplace assignment for columns and select_dtypes for dataframes
- PR #1026 CSV Reader: Change the meaning and type of the quoting parameter to match Pandas
- PR #1100 Adds `CUDF_EXPECTS` error-checking macro
- PR #1092 Fix select_dtype docstring
- PR #1111 Added cudf::table
- PR #1108 Sorting for datetime columns
- PR #1120 Return a `Series` (not a `Column`) from `Series.cat.set_categories()`
- PR #1128 CSV Reader: The last data row does not need to be line terminated
- PR #1183 Bump Arrow version to 0.12.1
- PR #1208 Default to CXX11_ABI=ON
- PR #1252 Fix NVStrings dependencies for cuda 9.2 and 10.0

## Bug Fixes

- PR #821 Fix flake8 issues revealed by flake8 update
- PR #808 Resolved renamed `d_columns_valids` variable name
- PR #820 CSV Reader: fix the issue where reader adds additional rows when file uses \r\n as a line terminator
- PR #780 CSV Reader: Fix scientific notation parsing and null values for empty quotes
- PR #815 CSV Reader: Fix data parsing when tabs are present in the input CSV file
- PR #850 Fix bug where left joins where the left df has 0 rows causes a crash
- PR #861 Fix memory leak by preserving the boolean mask index
- PR #875 Handle unnamed indexes in to/from arrow functions
- PR #877 Fix ingest of 1 row arrow tables in from arrow function
- PR #876 Added missing `<type_traits>` include
- PR #889 Deleted test_rmm.py which has now moved to RMM repo
- PR #866 Merge v0.5.1 numpy ABI hotfix into 0.6
- PR #917 value_counts return int type on empty columns
- PR #611 Renamed `gdf_reduce_optimal_output_size()` -> `gdf_reduction_get_intermediate_output_size()`
- PR #923 fix index for negative slicing for cudf dataframe and series
- PR #927 CSV Reader: Fix category GDF_CATEGORY hashes not being computed properly
- PR #921 CSV Reader: Fix parsing errors with delim_whitespace, quotations in the header row, unnamed columns
- PR #933 Fix handling objects of all nulls in series creation
- PR #940 CSV Reader: Fix an issue where the last data row is missing when using byte_range
- PR #945 CSV Reader: Fix incorrect datetime64 when milliseconds or space separator are used
- PR #959 Groupby: Problem with column name lookup
- PR #950 Converting dataframe/recarry with non-contiguous arrays
- PR #963 CSV Reader: Fix another issue with missing data rows when using byte_range
- PR #999 Fix 0 sized kernel launches and empty sort_index exception
- PR #993 Fix dtype in selecting 0 rows from objects
- PR #1009 Fix performance regression in `to_pandas` method on DataFrame
- PR #1008 Remove custom dask communication approach
- PR #1001 CSV Reader: Fix a memory access error when reading a large (>2GB) file with date columns
- PR #1019 Binary Ops: Fix error when one input column has null mask but other doesn't
- PR #1014 CSV Reader: Fix false positives in bool value detection
- PR #1034 CSV Reader: Fix parsing floating point precision and leading zero exponents
- PR #1044 CSV Reader: Fix a segfault when byte range aligns with a page
- PR #1058 Added support for `DataFrame.loc[scalar]`
- PR #1060 Fix column creation with all valid nan values
- PR #1073 CSV Reader: Fix an issue where a column name includes the return character
- PR #1090 Updating Doxygen Comments
- PR #1080 Fix dtypes returned from loc / iloc because of lists
- PR #1102 CSV Reader: Minor fixes and memory usage improvements
- PR #1174: Fix release script typo
- PR #1137 Add prebuild script for CI
- PR #1118 Enhanced the `DataFrame.from_records()` feature
- PR #1129 Fix join performance with index parameter from using numpy array
- PR #1145 Issue with .agg call on multi-column dataframes
- PR #908 Some testing code cleanup
- PR #1167 Fix issue with null_count not being set after inplace fillna()
- PR #1184 Fix iloc performance regression
- PR #1185 Support left_on/right_on and also on=str in merge
- PR #1200 Fix allocating bitmasks with numba instead of rmm in allocate_mask function
- PR #1213 Fix bug with csv reader requesting subset of columns using wrong datatype
- PR #1223 gpuCI: Fix label on rapidsai channel on gpu build scripts
- PR #1242 Add explicit Thrust exec policy to fix NVCATEGORY_TEST segfault on some platforms
- PR #1246 Fix categorical tests that failed due to bad implicit type conversion
- PR #1255 Fix overwriting conda package main label uploads
- PR #1259 Add dlpack includes to pip build


# cuDF 0.5.1 (05 Feb 2019)

## Bug Fixes

- PR #842 Avoid using numpy via cimport to prevent ABI issues in Cython compilation


# cuDF 0.5.0 (28 Jan 2019)

## New Features

- PR #722 Add bzip2 decompression support to `read_csv()`
- PR #693 add ZLIB-based GZIP/ZIP support to `read_csv_strings()`
- PR #411 added null support to gdf_order_by (new API) and cudf_table::sort
- PR #525 Added GitHub Issue templates for bugs, documentation, new features, and questions
- PR #501 CSV Reader: Add support for user-specified decimal point and thousands separator to read_csv_strings()
- PR #455 CSV Reader: Add support for user-specified decimal point and thousands separator to read_csv()
- PR #439 add `DataFrame.drop` method similar to pandas
- PR #356 add `DataFrame.transpose` method and `DataFrame.T` property similar to pandas
- PR #505 CSV Reader: Add support for user-specified boolean values
- PR #350 Implemented Series replace function
- PR #490 Added print_env.sh script to gather relevant environment details when reporting cuDF issues
- PR #474 add ZLIB-based GZIP/ZIP support to `read_csv()`
- PR #547 Added melt similar to `pandas.melt()`
- PR #491 Add CI test script to check for updates to CHANGELOG.md in PRs
- PR #550 Add CI test script to check for style issues in PRs
- PR #558 Add CI scripts for cpu-based conda and gpu-based test builds
- PR #524 Add Boolean Indexing
- PR #564 Update python `sort_values` method to use updated libcudf `gdf_order_by` API
- PR #509 CSV Reader: Input CSV file can now be passed in as a text or a binary buffer
- PR #607 Add `__iter__` and iteritems to DataFrame class
- PR #643 added a new api gdf_replace_nulls that allows a user to replace nulls in a column

## Improvements

- PR #426 Removed sort-based groupby and refactored existing groupby APIs. Also improves C++/CUDA compile time.
- PR #461 Add `CUDF_HOME` variable in README.md to replace relative pathing.
- PR #472 RMM: Created centralized rmm::device_vector alias and rmm::exec_policy
- PR #500 Improved the concurrent hash map class to support partitioned (multi-pass) hash table building.
- PR #454 Improve CSV reader docs and examples
- PR #465 Added templated C++ API for RMM to avoid explicit cast to `void**`
- PR #513 `.gitignore` tweaks
- PR #521 Add `assert_eq` function for testing
- PR #502 Simplify Dockerfile for local dev, eliminate old conda/pip envs
- PR #549 Adds `-rdynamic` compiler flag to nvcc for Debug builds
- PR #472 RMM: Created centralized rmm::device_vector alias and rmm::exec_policy
- PR #577 Added external C++ API for scatter/gather functions
- PR #500 Improved the concurrent hash map class to support partitioned (multi-pass) hash table building
- PR #583 Updated `gdf_size_type` to `int`
- PR #500 Improved the concurrent hash map class to support partitioned (multi-pass) hash table building
- PR #617 Added .dockerignore file. Prevents adding stale cmake cache files to the docker container
- PR #658 Reduced `JOIN_TEST` time by isolating overflow test of hash table size computation
- PR #664 Added Debuging instructions to README
- PR #651 Remove noqa marks in `__init__.py` files
- PR #671 CSV Reader: uncompressed buffer input can be parsed without explicitly specifying compression as None
- PR #684 Make RMM a submodule
- PR #718 Ensure sum, product, min, max methods pandas compatibility on empty datasets
- PR #720 Refactored Index classes to make them more Pandas-like, added CategoricalIndex
- PR #749 Improve to_arrow and from_arrow Pandas compatibility
- PR #766 Remove TravisCI references, remove unused variables from CMake, fix ARROW_VERSION in Cmake
- PR #773 Add build-args back to Dockerfile and handle dependencies based on environment yml file
- PR #781 Move thirdparty submodules to root and symlink in /cpp
- PR #843 Fix broken cudf/python API examples, add new methods to the API index

## Bug Fixes

- PR #569 CSV Reader: Fix days being off-by-one when parsing some dates
- PR #531 CSV Reader: Fix incorrect parsing of quoted numbers
- PR #465 Added templated C++ API for RMM to avoid explicit cast to `void**`
- PR #473 Added missing <random> include
- PR #478 CSV Reader: Add api support for auto column detection, header, mangle_dupe_cols, usecols
- PR #495 Updated README to correct where cffi pytest should be executed
- PR #501 Fix the intermittent segfault caused by the `thousands` and `compression` parameters in the csv reader
- PR #502 Simplify Dockerfile for local dev, eliminate old conda/pip envs
- PR #512 fix bug for `on` parameter in `DataFrame.merge` to allow for None or single column name
- PR #511 Updated python/cudf/bindings/join.pyx to fix cudf merge printing out dtypes
- PR #513 `.gitignore` tweaks
- PR #521 Add `assert_eq` function for testing
- PR #537 Fix CMAKE_CUDA_STANDARD_REQURIED typo in CMakeLists.txt
- PR #447 Fix silent failure in initializing DataFrame from generator
- PR #545 Temporarily disable csv reader thousands test to prevent segfault (test re-enabled in PR #501)
- PR #559 Fix Assertion error while using `applymap` to change the output dtype
- PR #575 Update `print_env.sh` script to better handle missing commands
- PR #612 Prevent an exception from occuring with true division on integer series.
- PR #630 Fix deprecation warning for `pd.core.common.is_categorical_dtype`
- PR #622 Fix Series.append() behaviour when appending values with different numeric dtype
- PR #603 Fix error while creating an empty column using None.
- PR #673 Fix array of strings not being caught in from_pandas
- PR #644 Fix return type and column support of dataframe.quantile()
- PR #634 Fix create `DataFrame.from_pandas()` with numeric column names
- PR #654 Add resolution check for GDF_TIMESTAMP in Join
- PR #648 Enforce one-to-one copy required when using `numba>=0.42.0`
- PR #645 Fix cmake build type handling not setting debug options when CMAKE_BUILD_TYPE=="Debug"
- PR #669 Fix GIL deadlock when launching multiple python threads that make Cython calls
- PR #665 Reworked the hash map to add a way to report the destination partition for a key
- PR #670 CMAKE: Fix env include path taking precedence over libcudf source headers
- PR #674 Check for gdf supported column types
- PR #677 Fix 'gdf_csv_test_Dates' gtest failure due to missing nrows parameter
- PR #604 Fix the parsing errors while reading a csv file using `sep` instead of `delimiter`.
- PR #686 Fix converting nulls to NaT values when converting Series to Pandas/Numpy
- PR #689 CSV Reader: Fix behavior with skiprows+header to match pandas implementation
- PR #691 Fixes Join on empty input DFs
- PR #706 CSV Reader: Fix broken dtype inference when whitespace is in data
- PR #717 CSV reader: fix behavior when parsing a csv file with no data rows
- PR #724 CSV Reader: fix build issue due to parameter type mismatch in a std::max call
- PR #734 Prevents reading undefined memory in gpu_expand_mask_bits numba kernel
- PR #747 CSV Reader: fix an issue where CUDA allocations fail with some large input files
- PR #750 Fix race condition for handling NVStrings in CMake
- PR #719 Fix merge column ordering
- PR #770 Fix issue where RMM submodule pointed to wrong branch and pin other to correct branches
- PR #778 Fix hard coded ABI off setting
- PR #784 Update RMM submodule commit-ish and pip paths
- PR #794 Update `rmm::exec_policy` usage to fix segmentation faults when used as temprory allocator.
- PR #800 Point git submodules to branches of forks instead of exact commits


# cuDF 0.4.0 (05 Dec 2018)

## New Features

- PR #398 add pandas-compatible `DataFrame.shape()` and `Series.shape()`
- PR #394 New documentation feature "10 Minutes to cuDF"
- PR #361 CSV Reader: Add support for strings with delimiters

## Improvements

 - PR #436 Improvements for type_dispatcher and wrapper structs
 - PR #429 Add CHANGELOG.md (this file)
 - PR #266 use faster CUDA-accelerated DataFrame column/Series concatenation.
 - PR #379 new C++ `type_dispatcher` reduces code complexity in supporting many data types.
 - PR #349 Improve performance for creating columns from memoryview objects
 - PR #445 Update reductions to use type_dispatcher. Adds integer types support to sum_of_squares.
 - PR #448 Improve installation instructions in README.md
 - PR #456 Change default CMake build to Release, and added option for disabling compilation of tests

## Bug Fixes

 - PR #444 Fix csv_test CUDA too many resources requested fail.
 - PR #396 added missing output buffer in validity tests for groupbys.
 - PR #408 Dockerfile updates for source reorganization
 - PR #437 Add cffi to Dockerfile conda env, fixes "cannot import name 'librmm'"
 - PR #417 Fix `map_test` failure with CUDA 10
 - PR #414 Fix CMake installation include file paths
 - PR #418 Properly cast string dtypes to programmatic dtypes when instantiating columns
 - PR #427 Fix and tests for Concatenation illegal memory access with nulls


# cuDF 0.3.0 (23 Nov 2018)

## New Features

 - PR #336 CSV Reader string support

## Improvements

 - PR #354 source code refactored for better organization. CMake build system overhaul. Beginning of transition to Cython bindings.
 - PR #290 Add support for typecasting to/from datetime dtype
 - PR #323 Add handling pyarrow boolean arrays in input/out, add tests
 - PR #325 GDF_VALIDITY_UNSUPPORTED now returned for algorithms that don't support non-empty valid bitmasks
 - PR #381 Faster InputTooLarge Join test completes in ms rather than minutes.
 - PR #373 .gitignore improvements
 - PR #367 Doc cleanup & examples for DataFrame methods
 - PR #333 Add Rapids Memory Manager documentation
 - PR #321 Rapids Memory Manager adds file/line location logging and convenience macros
 - PR #334 Implement DataFrame `__copy__` and `__deepcopy__`
 - PR #271 Add NVTX ranges to pygdf
 - PR #311 Document system requirements for conda install

## Bug Fixes

 - PR #337 Retain index on `scale()` function
 - PR #344 Fix test failure due to PyArrow 0.11 Boolean handling
 - PR #364 Remove noexcept from managed_allocator;  CMakeLists fix for NVstrings
 - PR #357 Fix bug that made all series be considered booleans for indexing
 - PR #351 replace conda env configuration for developers
 - PRs #346 #360 Fix CSV reading of negative numbers
 - PR #342 Fix CMake to use conda-installed nvstrings
 - PR #341 Preserve categorical dtype after groupby aggregations
 - PR #315 ReadTheDocs build update to fix missing libcuda.so
 - PR #320 FIX out-of-bounds access error in reductions.cu
 - PR #319 Fix out-of-bounds memory access in libcudf count_valid_bits
 - PR #303 Fix printing empty dataframe


# cuDF 0.2.0 and cuDF 0.1.0

These were initial releases of cuDF based on previously separate pyGDF and libGDF libraries.<|MERGE_RESOLUTION|>--- conflicted
+++ resolved
@@ -23,11 +23,8 @@
 - PR #2049 Implemented merge functionality
 - PR #2380 New cudf::is_sorted checks whether cudf::table is sorted
 - PR #2356 Java column vector standard deviation support
-<<<<<<< HEAD
 - PR #2429 Java column vector: added support for getting length of strings in a ColumnVector 
-=======
 - PR #2415 Revamp `value_counts` to use groupby count series of any type
->>>>>>> 5d0d1837
 
 ## Improvements
 
