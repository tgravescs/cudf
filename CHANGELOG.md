
# cuDF 0.5.0 (Date TBD)

## New Features

- PR #411 added null support to gdf_order_by (new API) and cudf_table::sort
- PR #525 Added GitHub Issue templates for bugs, documentation, new features, and questions
- PR #501 CSV Reader: Add support for user-specified decimal point and thousands separator to read_csv_strings()
- PR #455 CSV Reader: Add support for user-specified decimal point and thousands separator to read_csv()
- PR #439 add `DataFrame.drop` method similar to pandas
- PR #350 Implemented Series replace function
- PR #490 Added print_env.sh script to gather relevant environment details when reporting cuDF issues.
- PR #474 add ZLIB-based GZIP/ZIP support to `read_csv()`
- PR #558 Add CI scripts for cpu-based conda and gpu-based test builds

## Improvements

- PR #472 RMM: Created centralized rmm::device_vector alias and rmm::exec_policy
- PR #426 Removed sort-based groupby and refactored existing groupby APIs. Also improves C++/CUDA compile time.
- PR #478 CSV Reader: Add api support for auto column detection, header, mangle_dupe_cols, usecols
- PR #500 Improved the concurrent hash map class to support partitioned (multi-pass) hash table building.
- PR #465 Added templated C++ API for RMM to avoid explicit cast to `void**`
- PR #513 `.gitignore` tweaks
- PR #521 Add `assert_eq` function for testing
- PR #502 Simplify Dockerfile for local dev, eliminate old conda/pip envs

## Bug Fixes

- PR #473 Added missing <random> include
- PR #495 Updated README to correct where cffi pytest should be executed.
- PR #478 CSV Reader: Fix/Update and test usecols code for parsing only the specified columns
- PR #512 fix bug for `on` parameter in `DataFrame.merge` to allow for None or single column name
- PR #511 Updated python/cudf/bindings/join.pyx to fix cudf merge printing out dtypes.
- PR #537 Fix CMAKE_CUDA_STANDARD_REQURIED typo in CMakeLists.txt
- PR #545 Temporarily disable csv reader thousands test to prevent segfault (test re-enabled in PR #501)
- PR #501 Fix the intermittent segfault caused by the `thousands` and `compression` parameters in the csv reader
<<<<<<< HEAD
=======
- PR #559 Fix Assertion error while using `applymap` to change the output dtype
>>>>>>> a75d33b4

# cuDF 0.4.0 (05 Dec 2018)

## New Features

- PR #398 add pandas-compatible `DataFrame.shape()` and `Series.shape()`
- PR #394 New documentation feature "10 Minutes to cuDF"
- PR #361 CSV Reader: Add support for strings with delimiters

## Improvements

 - PR #436 Improvements for type_dispatcher and wrapper structs
 - PR #429 Add CHANGELOG.md (this file)
 - PR #266 use faster CUDA-accelerated DataFrame column/Series concatenation.
 - PR #379 new C++ `type_dispatcher` reduces code complexity in supporting many data types.
 - PR #349 Improve performance for creating columns from memoryview objects
 - PR #445 Update reductions to use type_dispatcher. Adds integer types support to sum_of_squares.
 - PR #448 Improve installation instructions in README.md
 - PR #456 Change default CMake build to Release, and added option for disabling compilation of tests

## Bug Fixes

 - PR #444 Fix csv_test CUDA too many resources requested fail.
 - PR #396 added missing output buffer in validity tests for groupbys.
 - PR #408 Dockerfile updates for source reorganization
 - PR #437 Add cffi to Dockerfile conda env, fixes "cannot import name 'librmm'"
 - PR #417 Fix `map_test` failure with CUDA 10
 - PR #414 Fix CMake installation include file paths
 - PR #418 Properly cast string dtypes to programmatic dtypes when instantiating columns
 - PR #427 Fix and tests for Concatenation illegal memory access with nulls


# cuDF 0.3.0 (23 Nov 2018)

## New Features

 - PR #336 CSV Reader string support

## Improvements

 - PR #354 source code refactored for better organization. CMake build system overhaul. Beginning of transition to Cython bindings.
 - PR #290 Add support for typecasting to/from datetime dtype
 - PR #323 Add handling pyarrow boolean arrays in input/out, add tests
 - PR #325 GDF_VALIDITY_UNSUPPORTED now returned for algorithms that don't support non-empty valid bitmasks
 - PR #381 Faster InputTooLarge Join test completes in ms rather than minutes.
 - PR #373 .gitignore improvements
 - PR #367 Doc cleanup & examples for DataFrame methods
 - PR #333 Add Rapids Memory Manager documentation
 - PR #321 Rapids Memory Manager adds file/line location logging and convenience macros
 - PR #334 Implement DataFrame `__copy__` and `__deepcopy__`
 - PR #271 Add NVTX ranges to pygdf
 - PR #311 Document system requirements for conda install

## Bug Fixes

 - PR #337 Retain index on `scale()` function
 - PR #344 Fix test failure due to PyArrow 0.11 Boolean handling
 - PR #364 Remove noexcept from managed_allocator;  CMakeLists fix for NVstrings
 - PR #357 Fix bug that made all series be considered booleans for indexing
 - PR #351 replace conda env configuration for developers
 - PRs #346 #360 Fix CSV reading of negative numbers
 - PR #342 Fix CMake to use conda-installed nvstrings
 - PR #341 Preserve categorical dtype after groupby aggregations
 - PR #315 ReadTheDocs build update to fix missing libcuda.so
 - PR #320 FIX out-of-bounds access error in reductions.cu
 - PR #319 Fix out-of-bounds memory access in libcudf count_valid_bits
 - PR #303 Fix printing empty dataframe


# cuDF 0.2.0 and cuDF 0.1.0

These were initial releases of cuDF based on previously separate pyGDF and libGDF libraries.
<|MERGE_RESOLUTION|>--- conflicted
+++ resolved
@@ -34,10 +34,7 @@
 - PR #537 Fix CMAKE_CUDA_STANDARD_REQURIED typo in CMakeLists.txt
 - PR #545 Temporarily disable csv reader thousands test to prevent segfault (test re-enabled in PR #501)
 - PR #501 Fix the intermittent segfault caused by the `thousands` and `compression` parameters in the csv reader
-<<<<<<< HEAD
-=======
 - PR #559 Fix Assertion error while using `applymap` to change the output dtype
->>>>>>> a75d33b4
 
 # cuDF 0.4.0 (05 Dec 2018)
 
