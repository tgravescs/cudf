# cuDF 0.12.0 (Date TBD)

## New Features

- PR #3224 Define and implement new join APIs.
- PR #3284 Add gpu-accelerated parquet writer
- PR #3254 Python redesign for libcudf++
- PR #3336 Add `from_dlpack` and `to_dlpack`
- PR #3555 Add column names support to libcudf++ io readers and writers
- PR #3619 Support CuPy 7
- PR #3604 Add nvtext ngrams-tokenize function
- PR #3610 Add memory_usage to DataFrame and Series APIs
- PR #3627 Adding cudf::sort and cudf::sort_by_key
- PR #3690 Add bools_to_mask

## Improvements

- PR #3370 Port NVStrings strip functions
- PR #3453 Port NVStrings IPv4 convert functions to cudf strings column
- PR #3441 Port NVStrings url encode/decode to cudf strings column
- PR #3364 Port NVStrings split functions
- PR #3502 ORC reader: add option to read DECIMALs as INT64
- PR #3461 Add a new overload to allocate_like() that takes explicit type and size params.
- PR #3590 Specialize hash functions for floating point
- PR #3569 Use `np.asarray` in `StringColumn.deserialize`
- PR #3553 Support Python NoneType in numeric binops
- PR #3567 Include `strides` in `__cuda_array_interface__`
- PR #3608 Update OPS codeowner group name
- PR #3431 Port NVStrings translate to cudf strings column
- PR #3620 Add stream parameter to unary ops detail API
- PR #3593 Adding begin/end for mutable_column_device_view
- PR #3587 Merge CHECK_STREAM & CUDA_CHECK_LAST to CHECK_CUDA
- PR #3655 Use move with make_pair to avoid copy construction
- PR #3402 Define and implement new quantiles APIs
- PR #3612 Add ability to customize the JIT kernel cache path
- PR #3647 Remove PatchedNumbaDeviceArray with CuPy 6.6.0
- PR #3641 Remove duplicate definitions of CUDA_DEVICE_CALLABLE
- PR #3640 Enable memory_usage in dask_cudf (also adds pd.Index from_pandas)
- PR #3654 Update Jitify submodule ref to include gcc-8 fix
- PR #3639 Define and implement `nans_to_nulls`
- PR #3697 Improve column insert performance for wide frames
- PR #3710 Remove multiple CMake configuration steps from root build script

## Bug Fixes

- PR #3550 Update Java package to 0.12
- PR #3549 Fix index name issue with iloc with RangeIndex
- PR #3562 Fix 4GB limit for gzipped-compressed csv files
- PR #2981 enable build.sh to build all targets without installation
- PR #3563 Use `__cuda_array_interface__` for serialization
- PR #3564 Fix cuda memory access error in gather_bitmask_kernel
- PR #3548 Replaced CUDA_RT_CALL with CUDA_TRY
- PR #3622 Fix new warnings and errors when building with gcc-8
- PR #3588 Remove avro reader column order reversal
- PR #3629 Fix hash map test failure
- PR #3637 Fix sorted set_index operations in dask_cudf
- PR #3663 Fix libcudf++ ORC reader microseconds and milliseconds conversion
- PR #3668 Fixing CHECK_CUDA debug build issue
- PR #3684 Fix ends_with logic for matching string case
- PR #3687 Fixed bug while passing input GPU memory pointer in `nvtext.scatter_count()`
- PR #3701 Fix hash_partition hashing all columns instead of columns_to_hash
- PR #3694 Allow for null columns parameter in csv_writer`
- PR #3704 Changed the default delimiter to `whitespace` for nvtext methods.
- PR #3731 Fix performance of zero sized dataframe slice
- PR #3709 Fix inner_join incorrect result issue
<<<<<<< HEAD
- PR #3730 CSV reader: Set invalid float values to NaN/null
=======
- PR #3734 Update numba to 0.46 in conda files
>>>>>>> 2736b475


# cuDF 0.11.0 (11 Dec 2019)

## New Features

- PR #2905 Added `Series.median()` and null support for `Series.quantile()`
- PR #2930 JSON Reader: Support ARROW_RANDOM_FILE input
- PR #2956 Add `cudf::stack` and `cudf::tile`
- PR #2980 Added nvtext is_vowel/is_consonant functions
- PR #2987 Add `inplace` arg to `DataFrame.reset_index` and `Series`
- PR #3011 Added libcudf++ transition guide
- PR #3129 Add strings column factory from `std::vector`s
- PR #3054 Add parquet reader support for decimal data types
- PR #3022 adds DataFrame.astype for cuDF dataframes
- PR #2962 Add isnull(), notnull() and related functions
- PR #3025 Move search files to legacy
- PR #3068 Add `scalar` class
- PR #3094 Adding `any` and `all` support from libcudf
- PR #3130 Define and implement new `column_wrapper`
- PR #3143 Define and implement new copying APIs `slice` and `split`
- PR #3161 Move merge files to legacy
- PR #3079 Added support to write ORC files given a local path
- PR #3192 Add dtype param to cast `DataFrame` on init
- PR #3213 Port cuIO to libcudf++
- PR #3222 Add nvtext character tokenizer
- PR #3223 Java expose underlying buffers
- PR #3300 Add `DataFrame.insert`
- PR #3263 Define and implement new `valid_if`
- PR #3278 Add `to_host` utility to copy `column_view` to host
- PR #3087 Add new cudf::experimental bool8 wrapper
- PR #3219 Construct column from column_view
- PR #3250 Define and implement new merge APIs
- PR #3144 Define and implement new hashing APIs `hash` and `hash_partition`
- PR #3229 Define and implement new search APIs
- PR #3308 java add API for memory usage callbacks
- PR #2691 Row-wise reduction and scan operations via CuPy
- PR #3291 Add normalize_nans_and_zeros
- PR #3187 Define and implement new replace APIs
- PR #3356 Add vertical concatenation for table/columns
- PR #3344 java split API
- PR #2791 Add `groupby.std()`
- PR #3368 Enable dropna argument in dask_cudf groupby
- PR #3298 add null replacement iterator for column_device_view
- PR #3297 Define and implement new groupby API.
- PR #3396 Update device_atomics with new bool8 and timestamp specializations
- PR #3411 Java host memory management API
- PR #3393 Implement df.cov and enable covariance/correlation in dask_cudf
- PR #3401 Add dask_cudf ORC writer (to_orc)
- PR #3331 Add copy_if_else
- PR #3427 Define and Implement new multi-search API
- PR #3442 Add Bool-index + Multi column + DataFrame support for set-item
- PR #3172 Define and implement new fill/repeat/copy_range APIs
- PR #3497 Add DataFrame.drop(..., inplace=False) argument
- PR #3469 Add string functionality for replace API
- PR #3527 Add string functionality for merge API
- PR #3557 Add contiguous_split() function.
- PR #3507 Define and implement new binary operation APIs

## Improvements

- PR #2904 Move gpu decompressors to cudf::io namespace
- PR #2977 Moved old C++ test utilities to legacy directory.
- PR #2965 Fix slow orc reader perf with large uncompressed blocks
- PR #2995 Move JIT type utilities to legacy directory
- PR #2927 Add ``Table`` and ``TableView`` extension classes that wrap legacy cudf::table
- PR #3005 Renames `cudf::exp` namespace to `cudf::experimental`
- PR #3008 Make safe versions of `is_null` and `is_valid` in `column_device_view`
- PR #3026 Move fill and repeat files to legacy
- PR #3027 Move copying.hpp and related source to legacy folder
- PR #3014 Snappy decompression optimizations
- PR #3032 Use `asarray` to coerce indices to a NumPy array
- PR #2996 IO Readers: Replace `cuio::device_buffer` with `rmm::device_buffer`
- PR #3051 Specialized hash function for strings column
- PR #3065 Select and Concat for cudf::experimental::table
- PR #3080 Move `valid_if.cuh` to `legacy/`
- PR #3052 Moved replace.hpp functionality to legacy
- PR #3091 Move join files to legacy
- PR #3092 Implicitly init RMM if Java allocates before init
- PR #3029 Update gdf_ numeric types with stdint and move to cudf namespace
- PR #3052 Moved replace.hpp functionality to legacy
- PR #2955 Add cmake option to only build for present GPU architecture
- PR #3070 Move functions.h and related source to legacy
- PR #2951 Allow set_index to handle a list of column names
- PR #3093 Move groupby files to legacy
- PR #2988 Removing GIS functionality (now part of cuSpatial library)
- PR #3067 Java method to return size of device memory buffer
- PR #3083 Improved some binary operation tests to include null testing.
- PR #3084 Update to arrow-cpp and pyarrow 0.15.0
- PR #3071 Move cuIO to legacy
- PR #3126 Round 2 of snappy decompression optimizations
- PR #3046 Define and implement new copying APIs `empty_like` and `allocate_like`
- PR #3128 Support MultiIndex in DataFrame.join
- PR #2971 Added initial gather and scatter methods for strings_column_view
- PR #3133 Port NVStrings to cudf column: count_characters and count_bytes
- PR #2991 Added strings column functions concatenate and join_strings
- PR #3028 Define and implement new `gather` APIs.
- PR #3135 Add nvtx utilities to cudf::nvtx namespace
- PR #3021 Java host side concat of serialized buffers
- PR #3138 Move unary files to legacy
- PR #3170 Port NVStrings substring functions to cudf strings column
- PR #3159 Port NVStrings is-chars-types function to cudf strings column
- PR #3154 Make `table_view_base.column()` const and add `mutable_table_view.column()`
- PR #3175 Set cmake cuda version variables
- PR #3171 Move deprecated error macros to legacy
- PR #3191 Port NVStrings integer convert ops to cudf column
- PR #3189 Port NVStrings find ops to cudf column
- PR #3352 Port NVStrings convert float functions to cudf strings column
- PR #3193 Add cuPy as a formal dependency
- PR #3195 Support for zero columned `table_view`
- PR #3165 Java device memory size for string category
- PR #3205 Move transform files to legacy
- PR #3202 Rename and move error.hpp to public headers
- PR #2878 Use upstream merge code in dask_cudf
- PR #3217 Port NVStrings upper and lower case conversion functions
- PR #3350 Port NVStrings booleans convert functions
- PR #3231 Add `column::release()` to give up ownership of contents.
- PR #3157 Use enum class rather than enum for mask_allocation_policy
- PR #3232 Port NVStrings datetime conversion to cudf strings column
- PR #3136 Define and implement new transpose API
- PR #3237 Define and implement new transform APIs
- PR #3245 Move binaryop files to legacy
- PR #3241 Move stream_compaction files to legacy
- PR #3166 Move reductions to legacy
- PR #3261 Small cleanup: remove `== true`
- PR #3271 Update rmm API based on `rmm.reinitialize(...)` change
- PR #3266 Remove optional checks for CuPy
- PR #3268 Adding null ordering per column feature when sorting
- PR #3239 Adding floating point specialization to comparators for NaNs
- PR #3270 Move predicates files to legacy
- PR #3281 Add to_host specialization for strings in column test utilities
- PR #3282 Add `num_bitmask_words`
- PR #3252 Add new factory methods to include passing an existing null mask
- PR #3288 Make `bit.cuh` utilities usable from host code.
- PR #3287 Move rolling windows files to legacy
- PR #3182 Define and implement new unary APIs `is_null` and `is_not_null`
- PR #3314 Drop `cython` from run requirements
- PR #3301 Add tests for empty column wrapper.
- PR #3294 Update to arrow-cpp and pyarrow 0.15.1
- PR #3310 Add `row_hasher` and `element_hasher` utilities
- PR #3272 Support non-default streams when creating/destroying hash maps
- PR #3286 Clean up the starter code on README
- PR #3332 Port NVStrings replace to cudf strings column
- PR #3354 Define and implement new `scatter` APIs
- PR #3322 Port NVStrings pad operations to cudf strings column
- PR #3345 Add cache member for number of characters in string_view class
- PR #3299 Define and implement new `is_sorted` APIs
- PR #3328 Partition by stripes in dask_cudf ORC reader
- PR #3243 Use upstream join code in dask_cudf
- PR #3371 Add `select` method to `table_view`
- PR #3309 Add java and JNI bindings for search bounds
- PR #3305 Define and implement new rolling window APIs
- PR #3380 Concatenate columns of strings
- PR #3382 Add fill function for strings column
- PR #3391 Move device_atomics_tests.cu files to legacy
- PR #3303 Define and implement new stream compaction APIs `copy_if`, `drop_nulls`,
           `apply_boolean_mask`, `drop_duplicate` and `unique_count`.
- PR #3387 Strings column gather function
- PR #3440 Strings column scatter function
- PR #3389 Move quantiles.hpp + group_quantiles.hpp files to legacy
- PR #3397 Port unary cast to libcudf++
- PR #3398 Move reshape.hpp files to legacy
- PR #3423 Port NVStrings htoi to cudf strings column
- PR #3425 Strings column copy_if_else implementation
- PR #3422 Move utilities to legacy
- PR #3201 Define and implement new datetime_ops APIs
- PR #3421 Port NVStrings find_multiple to cudf strings column
- PR #3448 Port scatter_to_tables to libcudf++
- PR #3458 Update strings sections in the transition guide
- PR #3462 Add `make_empty_column` and update `empty_like`.
- PR #3465 Port `aggregation` traits and utilities.
- PR #3214 Define and implement new unary operations APIs
- PR #3475 Add `bitmask_to_host` column utility
- PR #3487 Add is_boolean trait and random timestamp generator for testing
- PR #3492 Small cleanup (remove std::abs) and comment
- PR #3407 Allow multiple row-groups per task in dask_cudf read_parquet
- PR #3512 Remove unused CUDA conda labels
- PR #3500 cudf::fill()/cudf::repeat() support for strings columns.
- PR #3438 Update scalar and scalar_device_view to better support strings
- PR #3414 Add copy_range function for strings column

## Bug Fixes

- PR #2895 Fixed dask_cudf group_split behavior to handle upstream rearrange_by_divisions
- PR #3048 Support for zero columned tables
- PR #3030 Fix snappy decoding regression in PR #3014
- PR #3041 Fixed exp to experimental namespace name change issue
- PR #3056 Add additional cmake hint for finding local build of RMM files
- PR #3060 Move copying.hpp includes to legacy
- PR #3139 Fixed java RMM auto initalization
- PR #3141 Java fix for relocated IO headers
- PR #3149 Rename column_wrapper.cuh to column_wrapper.hpp
- PR #3168 Fix mutable_column_device_view head const_cast
- PR #3199 Update JNI includes for legacy moves
- PR #3204 ORC writer: Fix ByteRLE encoding of NULLs
- PR #2994 Fix split_out-support but with hash_object_dispatch
- PR #3212 Fix string to date casting when format is not specified
- PR #3218 Fixes `row_lexicographic_comparator` issue with handling two tables
- PR #3228 Default initialize RMM when Java native dependencies are loaded
- PR #3012 replacing instances of `to_gpu_array` with `mem`
- PR #3236 Fix Numba 0.46+/CuPy 6.3 interface compatibility
- PR #3276 Update JNI includes for legacy moves
- PR #3256 Fix orc writer crash with multiple string columns
- PR #3211 Fix breaking change caused by rapidsai/rmm#167
- PR #3265 Fix dangling pointer in `is_sorted`
- PR #3267 ORC writer: fix incorrect ByteRLE encoding of long literal runs
- PR #3277 Fix invalid reference to deleted temporary in `is_sorted`.
- PR #3274 ORC writer: fix integer RLEv2 mode2 unsigned base value encoding
- PR #3279 Fix shutdown hang issues with pinned memory pool init executor
- PR #3280 Invalid children check in mutable_column_device_view
- PR #3289 fix java memory usage API for empty columns
- PR #3293 Fix loading of csv files zipped on MacOS (disabled zip min version check)
- PR #3295 Fix storing storing invalid RMM exec policies.
- PR #3307 Add pd.RangeIndex to from_pandas to fix dask_cudf meta_nonempty bug
- PR #3313 Fix public headers including non-public headers
- PR #3318 Revert arrow to 0.15.0 temporarily to unblock downstream projects CI
- PR #3317 Fix index-argument bug in dask_cudf parquet reader
- PR #3323 Fix `insert` non-assert test case
- PR #3341 Fix `Series` constructor converting NoneType to "None"
- PR #3326 Fix and test for detail::gather map iterator type inference
- PR #3334 Remove zero-size exception check from make_strings_column factories
- PR #3333 Fix compilation issues with `constexpr` functions not marked `__device__`
- PR #3340 Make all benchmarks use cudf base fixture to initialize RMM pool
- PR #3337 Fix Java to pad validity buffers to 64-byte boundary
- PR #3362 Fix `find_and_replace` upcasting series for python scalars and lists
- PR #3357 Disabling `column_view` iterators for non fixed-width types
- PR #3383 Fix : properly compute null counts for rolling_window.
- PR #3386 Removing external includes from `column_view.hpp`
- PR #3369 Add write_partition to dask_cudf to fix to_parquet bug
- PR #3388 Support getitem with bools when DataFrame has a MultiIndex
- PR #3408 Fix String and Column (De-)Serialization
- PR #3372 Fix dask-distributed scatter_by_map bug
- PR #3419 Fix a bug in parse_into_parts (incomplete input causing walking past the end of string).
- PR #3413 Fix dask_cudf read_csv file-list bug
- PR #3416 Fix memory leak in ColumnVector when pulling strings off the GPU
- PR #3424 Fix benchmark build by adding libcudacxx to benchmark's CMakeLists.txt
- PR #3435 Fix diff and shift for empty series
- PR #3439 Fix index-name bug in StringColumn concat
- PR #3445 Fix ORC Writer default stripe size
- PR #3459 Fix printing of invalid entries
- PR #3466 Fix gather null mask allocation for invalid index
- PR #3468 Fix memory leak issue in `drop_duplicates`
- PR #3474 Fix small doc error in capitalize Docs
- PR #3491 Fix more doc errors in NVStrings
- PR #3478 Fix as_index deep copy via Index.rename inplace arg
- PR #3476 Fix ORC reader timezone conversion
- PR #3188 Repr slices up large DataFrames
- PR #3519 Fix strings column concatenate handling zero-sized columns
- PR #3530 Fix copy_if_else test case fail issue
- PR #3523 Fix lgenfe issue with debug build
- PR #3532 Fix potential use-after-free in cudf parquet reader
- PR #3540 Fix unary_op null_mask bug and add missing test cases
- PR #3559 Use HighLevelGraph api in DataFrame constructor (Fix upstream compatibility)
- PR #3572 Fix CI Issue with hypothesis tests that are flaky


# cuDF 0.10.0 (16 Oct 2019)

## New Features

- PR #2423 Added `groupby.quantile()`
- PR #2522 Add Java bindings for NVStrings backed upper and lower case mutators
- PR #2605 Added Sort based groupby in libcudf
- PR #2607 Add Java bindings for parsing JSON
- PR #2629 Add dropna= parameter to groupby
- PR #2585 ORC & Parquet Readers: Remove millisecond timestamp restriction
- PR #2507 Add GPU-accelerated ORC Writer
- PR #2559 Add Series.tolist()
- PR #2653 Add Java bindings for rolling window operations
- PR #2480 Merge `custreamz` codebase into `cudf` repo
- PR #2674 Add __contains__ for Index/Series/Column
- PR #2635 Add support to read from remote and cloud sources like s3, gcs, hdfs
- PR #2722 Add Java bindings for NVTX ranges
- PR #2702 Add make_bool to dataset generation functions
- PR #2394 Move `rapidsai/custrings` into `cudf`
- PR #2734 Final sync of custrings source into cudf
- PR #2724 Add libcudf support for __contains__
- PR #2777 Add python bindings for porter stemmer measure functionality
- PR #2781 Add issorted to is_monotonic
- PR #2685 Add cudf::scatter_to_tables and cython binding
- PR #2743 Add Java bindings for NVStrings timestamp2long as part of String ColumnVector casting
- PR #2785 Add nvstrings Python docs
- PR #2786 Add benchmarks option to root build.sh
- PR #2802 Add `cudf::repeat()` and `cudf.Series.repeat()`
- PR #2773 Add Fisher's unbiased kurtosis and skew for Series/DataFrame
- PR #2748 Parquet Reader: Add option to specify loading of PANDAS index
- PR #2807 Add scatter_by_map to DataFrame python API
- PR #2836 Add nvstrings.code_points method
- PR #2844 Add Series/DataFrame notnull
- PR #2858 Add GTest type list utilities
- PR #2870 Add support for grouping by Series of arbitrary length
- PR #2719 Series covariance and Pearson correlation
- PR #2207 Beginning of libcudf overhaul: introduce new column and table types
- PR #2869 Add `cudf.CategoricalDtype`
- PR #2838 CSV Reader: Support ARROW_RANDOM_FILE input
- PR #2655 CuPy-based Series and Dataframe .values property
- PR #2803 Added `edit_distance_matrix()` function to calculate pairwise edit distance for each string on a given nvstrings object.
- PR #2811 Start of cudf strings column work based on 2207
- PR #2872 Add Java pinned memory pool allocator
- PR #2969 Add findAndReplaceAll to ColumnVector
- PR #2814 Add Datetimeindex.weekday
- PR #2999 Add timestamp conversion support for string categories
- PR #2918 Add cudf::column timestamp wrapper types

## Improvements

- PR #2578 Update legacy_groupby to use libcudf group_by_without_aggregation
- PR #2581 Removed `managed` allocator from hash map classes.
- PR #2571 Remove unnecessary managed memory from gdf_column_concat
- PR #2648 Cython/Python reorg
- PR #2588 Update Series.append documentation
- PR #2632 Replace dask-cudf set_index code with upstream
- PR #2682 Add cudf.set_allocator() function for easier allocator init
- PR #2642 Improve null printing and testing
- PR #2747 Add missing Cython headers / cudftestutil lib to conda package for cuspatial build
- PR #2706 Compute CSV format in device code to speedup performance
- PR #2673 Add support for np.longlong type
- PR #2703 move dask serialization dispatch into cudf
- PR #2728 Add YYMMDD to version tag for nightly conda packages
- PR #2729 Handle file-handle input in to_csv
- PR #2741 CSV Reader: Move kernel functions into its own file
- PR #2766 Improve nvstrings python cmake flexibility
- PR #2756 Add out_time_unit option to csv reader, support timestamp resolutions
- PR #2771 Stopgap alias for to_gpu_matrix()
- PR #2783 Support mapping input columns to function arguments in apply kernels
- PR #2645 libcudf unique_count for Series.nunique
- PR #2817 Dask-cudf: `read_parquet` support for remote filesystems
- PR #2823 improve java data movement debugging
- PR #2806 CSV Reader: Clean-up row offset operations
- PR #2640 Add dask wait/persist exmaple to 10 minute guide
- PR #2828 Optimizations of kernel launch configuration for `DataFrame.apply_rows` and `DataFrame.apply_chunks`
- PR #2831 Add `column` argument to `DataFrame.drop`
- PR #2775 Various optimizations to improve __getitem__ and __setitem__ performance
- PR #2810 cudf::allocate_like can optionally always allocate a mask.
- PR #2833 Parquet reader: align page data allocation sizes to 4-bytes to satisfy cuda-memcheck
- PR #2832 Using the new Python bindings for UCX
- PR #2856 Update group_split_cudf to use scatter_by_map
- PR #2890 Optionally keep serialized table data on the host.
- PR #2778 Doc: Updated and fixed some docstrings that were formatted incorrectly.
- PR #2830 Use YYMMDD tag in custreamz nightly build
- PR #2875 Java: Remove synchronized from register methods in MemoryCleaner
- PR #2887 Minor snappy decompression optimization
- PR #2899 Use new RMM API based on Cython
- PR #2788 Guide to Python UDFs
- PR #2919 Change java API to use operators in groupby namespace
- PR #2909 CSV Reader: Avoid row offsets host vector default init
- PR #2834 DataFrame supports setting columns via attribute syntax `df.x = col`
- PR #3147 DataFrame can be initialized from rows via list of tuples
- PR #3539 Restrict CuPy to 6

## Bug Fixes

- PR #2584 ORC Reader: fix parsing of `DECIMAL` index positions
- PR #2619 Fix groupby serialization/deserialization
- PR #2614 Update Java version to match
- PR #2601 Fixes nlargest(1) issue in Series and Dataframe
- PR #2610 Fix a bug in index serialization (properly pass DeviceNDArray)
- PR #2621 Fixes the floordiv issue of not promoting float type when rhs is 0
- PR #2611 Types Test: fix static casting from negative int to string
- PR #2618 IO Readers: Fix datasource memory map failure for multiple reads
- PR #2628 groupby_without_aggregation non-nullable input table produces non-nullable output
- PR #2615 fix string category partitioning in java API
- PR #2641 fix string category and timeunit concat in the java API
- PR #2649 Fix groupby issue resulting from column_empty bug
- PR #2658 Fix astype() for null categorical columns
- PR #2660 fix column string category and timeunit concat in the java API
- PR #2664 ORC reader: fix `skip_rows` larger than first stripe
- PR #2654 Allow Java gdfOrderBy to work with string categories
- PR #2669 AVRO reader: fix non-deterministic output
- PR #2668 Update Java bindings to specify timestamp units for ORC and Parquet readers
- PR #2679 AVRO reader: fix cuda errors when decoding compressed streams
- PR #2692 Add concatenation for data-frame with different headers (empty and non-empty)
- PR #2651 Remove nvidia driver installation from ci/cpu/build.sh
- PR #2697 Ensure csv reader sets datetime column time units
- PR #2698 Return RangeIndex from contiguous slice of RangeIndex
- PR #2672 Fix null and integer handling in round
- PR #2704 Parquet Reader: Fix crash when loading string column with nulls
- PR #2725 Fix Jitify issue with running on Turing using CUDA version < 10
- PR #2731 Fix building of benchmarks
- PR #2738 Fix java to find new NVStrings locations
- PR #2736 Pin Jitify branch to v0.10 version
- PR #2742 IO Readers: Fix possible silent failures when creating `NvStrings` instance
- PR #2753 Fix java quantile API calls
- PR #2762 Fix validity processing for time in java
- PR #2796 Fix handling string slicing and other nvstrings delegated methods with dask
- PR #2769 Fix link to API docs in README.md
- PR #2772 Handle multiindex pandas Series #2772
- PR #2749 Fix apply_rows/apply_chunks pessimistic null mask to use in_cols null masks only
- PR #2752 CSV Reader: Fix exception when there's no rows to process
- PR #2716 Added Exception for `StringMethods` in string methods
- PR #2787 Fix Broadcasting `None` to `cudf-series`
- PR #2794 Fix async race in NVCategory::get_value and get_value_bounds
- PR #2795 Fix java build/cast error
- PR #2496 Fix improper merge of two dataframes when names differ
- PR #2824 Fix issue with incorrect result when Numeric Series replace is called several times
- PR #2751 Replace value with null
- PR #2765 Fix Java inequality comparisons for string category
- PR #2818 Fix java join API to use new C++ join API
- PR #2841 Fix nvstrings.slice and slice_from for range (0,0)
- PR #2837 Fix join benchmark
- PR #2809 Add hash_df and group_split dispatch functions for dask
- PR #2843 Parquet reader: fix skip_rows when not aligned with page or row_group boundaries
- PR #2851 Deleted existing dask-cudf/record.txt
- PR #2854 Fix column creation from ephemeral objects exposing __cuda_array_interface__
- PR #2860 Fix boolean indexing when the result is a single row
- PR #2859 Fix tail method issue for string columns
- PR #2852 Fixed `cumsum()` and `cumprod()` on boolean series.
- PR #2865 DaskIO: Fix `read_csv` and `read_orc` when input is list of files
- PR #2750 Fixed casting values to cudf::bool8 so non-zero values always cast to true
- PR #2873 Fixed dask_cudf read_partition bug by generating ParquetDatasetPiece
- PR #2850 Fixes dask_cudf.read_parquet on partitioned datasets
- PR #2896 Properly handle `axis` string keywords in `concat`
- PR #2926 Update rounding algorithm to avoid using fmod
- PR #2968 Fix Java dependency loading when using NVTX
- PR #2963 Fix ORC writer uncompressed block indexing
- PR #2928 CSV Reader: Fix using `byte_range` for large datasets
- PR #2983 Fix sm_70+ race condition in gpu_unsnap
- PR #2964 ORC Writer: Segfault when writing mixed numeric and string columns
- PR #3007 Java: Remove unit test that frees RMM invalid pointer
- PR #3009 Fix orc reader RLEv2 patch position regression from PR #2507
- PR #3002 Fix CUDA invalid configuration errors reported after loading an ORC file without data
- PR #3035 Update update-version.sh for new docs locations
- PR #3038 Fix uninitialized stream parameter in device_table deleter
- PR #3064 Fixes groupby performance issue
- PR #3061 Add rmmInitialize to nvstrings gtests
- PR #3058 Fix UDF doc markdown formatting
- PR #3059 Add nvstrings python build instructions to contributing.md


# cuDF 0.9.0 (21 Aug 2019)

## New Features

- PR #1993 Add CUDA-accelerated series aggregations: mean, var, std
- PR #2111 IO Readers: Support memory buffer, file-like object, and URL inputs
- PR #2012 Add `reindex()` to DataFrame and Series
- PR #2097 Add GPU-accelerated AVRO reader
- PR #2098 Support binary ops on DFs and Series with mismatched indices
- PR #2160 Merge `dask-cudf` codebase into `cudf` repo
- PR #2149 CSV Reader: Add `hex` dtype for explicit hexadecimal parsing
- PR #2156 Add `upper_bound()` and `lower_bound()` for libcudf tables and `searchsorted()` for cuDF Series
- PR #2158 CSV Reader: Support single, non-list/dict argument for `dtype`
- PR #2177 CSV Reader: Add `parse_dates` parameter for explicit date inference
- PR #1744 cudf::apply_boolean_mask and cudf::drop_nulls support for cudf::table inputs (multi-column)
- PR #2196 Add `DataFrame.dropna()`
- PR #2197 CSV Writer: add `chunksize` parameter for `to_csv`
- PR #2215 `type_dispatcher` benchmark
- PR #2179 Add Java quantiles
- PR #2157 Add __array_function__ to DataFrame and Series
- PR #2212 Java support for ORC reader
- PR #2224 Add DataFrame isna, isnull, notna functions
- PR #2236 Add Series.drop_duplicates
- PR #2105 Add hash-based join benchmark
- PR #2316 Add unique, nunique, and value_counts for datetime columns
- PR #2337 Add Java support for slicing a ColumnVector
- PR #2049 Add cudf::merge (sorted merge)
- PR #2368 Full cudf+dask Parquet Support
- PR #2380 New cudf::is_sorted checks whether cudf::table is sorted
- PR #2356 Java column vector standard deviation support
- PR #2221 MultiIndex full indexing - Support iloc and wildcards for loc
- PR #2429 Java support for getting length of strings in a ColumnVector
- PR #2415 Add `value_counts` for series of any type
- PR #2446 Add __array_function__ for index
- PR #2437 ORC reader: Add 'use_np_dtypes' option
- PR #2382 Add CategoricalAccessor add, remove, rename, and ordering methods
- PR #2464 Native implement `__cuda_array_interface__` for Series/Index/Column objects
- PR #2425 Rolling window now accepts array-based user-defined functions
- PR #2442 Add __setitem__
- PR #2449 Java support for getting byte count of strings in a ColumnVector
- PR #2492 Add groupby.size() method
- PR #2358 Add cudf::nans_to_nulls: convert floating point column into bitmask
- PR #2489 Add drop argument to set_index
- PR #2491 Add Java bindings for ORC reader 'use_np_dtypes' option
- PR #2213 Support s/ms/us/ns DatetimeColumn time unit resolutions
- PR #2536 Add _constructor properties to Series and DataFrame

## Improvements

- PR #2103 Move old `column` and `bitmask` files into `legacy/` directory
- PR #2109 added name to Python column classes
- PR #1947 Cleanup serialization code
- PR #2125 More aggregate in java API
- PR #2127 Add in java Scalar tests
- PR #2088 Refactor of Python groupby code
- PR #2130 Java serialization and deserialization of tables.
- PR #2131 Chunk rows logic added to csv_writer
- PR #2129 Add functions in the Java API to support nullable column filtering
- PR #2165 made changes to get_dummies api for it to be available in MethodCache
- PR #2171 Add CodeCov integration, fix doc version, make --skip-tests work when invoking with source
- PR #2184 handle remote orc files for dask-cudf
- PR #2186 Add `getitem` and `getattr` style access to Rolling objects
- PR #2168 Use cudf.Column for CategoricalColumn's categories instead of a tuple
- PR #2193 DOC: cudf::type_dispatcher documentation for specializing dispatched functors
- PR #2199 Better java support for appending strings
- PR #2176 Added column dtype support for datetime, int8, int16 to csv_writer
- PR #2209 Matching `get_dummies` & `select_dtypes` behavior to pandas
- PR #2217 Updated Java bindings to use the new groupby API
- PR #2214 DOC: Update doc instructions to build/install `cudf` and `dask-cudf`
- PR #2220 Update Java bindings for reduction rename
- PR #2232 Move CodeCov upload from build script to Jenkins
- PR #2225 refactor to use libcudf for gathering columns in dataframes
- PR #2293 Improve join performance (faster compute_join_output_size)
- PR #2300 Create separate dask codeowners for dask-cudf codebase
- PR #2304 gdf_group_by_without_aggregations returns gdf_column
- PR #2309 Java readers: remove redundant copy of result pointers
- PR #2307 Add `black` and `isort` to style checker script
- PR #2345 Restore removal of old groupby implementation
- PR #2342 Improve `astype()` to operate all ways
- PR #2329 using libcudf cudf::copy for column deep copy
- PR #2344 DOC: docs on code formatting for contributors
- PR #2376 Add inoperative axis= and win_type= arguments to Rolling()
- PR #2378 remove dask for (de-)serialization of cudf objects
- PR #2353 Bump Arrow and Dask versions
- PR #2377 Replace `standard_python_slice` with just `slice.indices()`
- PR #2373 cudf.DataFrame enchancements & Series.values support
- PR #2392 Remove dlpack submodule; make cuDF's Cython API externally accessible
- PR #2430 Updated Java bindings to use the new unary API
- PR #2406 Moved all existing `table` related files to a `legacy/` directory
- PR #2350 Performance related changes to get_dummies
- PR #2420 Remove `cudautils.astype` and replace with `typecast.apply_cast`
- PR #2456 Small improvement to typecast utility
- PR #2458 Fix handling of thirdparty packages in `isort` config
- PR #2459 IO Readers: Consolidate all readers to use `datasource` class
- PR #2475 Exposed type_dispatcher.hpp, nvcategory_util.hpp and wrapper_types.hpp in the include folder
- PR #2484 Enabled building libcudf as a static library
- PR #2453 Streamline CUDA_REL environment variable
- PR #2483 Bundle Boost filesystem dependency in the Java jar
- PR #2486 Java API hash functions
- PR #2481 Adds the ignore_null_keys option to the java api
- PR #2490 Java api: support multiple aggregates for the same column
- PR #2510 Java api: uses table based apply_boolean_mask
- PR #2432 Use pandas formatting for console, html, and latex output
- PR #2573 Bump numba version to 0.45.1
- PR #2606 Fix references to notebooks-contrib

## Bug Fixes

- PR #2086 Fixed quantile api behavior mismatch in series & dataframe
- PR #2128 Add offset param to host buffer readers in java API.
- PR #2145 Work around binops validity checks for java
- PR #2146 Work around unary_math validity checks for java
- PR #2151 Fixes bug in cudf::copy_range where null_count was invalid
- PR #2139 matching to pandas describe behavior & fixing nan values issue
- PR #2161 Implicitly convert unsigned to signed integer types in binops
- PR #2154 CSV Reader: Fix bools misdetected as strings dtype
- PR #2178 Fix bug in rolling bindings where a view of an ephemeral column was being taken
- PR #2180 Fix issue with isort reordering `importorskip` below imports depending on them
- PR #2187 fix to honor dtype when numpy arrays are passed to columnops.as_column
- PR #2190 Fix issue in astype conversion of string column to 'str'
- PR #2208 Fix issue with calling `head()` on one row dataframe
- PR #2229 Propagate exceptions from Cython cdef functions
- PR #2234 Fix issue with local build script not properly building
- PR #2223 Fix CUDA invalid configuration errors reported after loading small compressed ORC files
- PR #2162 Setting is_unique and is_monotonic-related attributes
- PR #2244 Fix ORC RLEv2 delta mode decoding with nonzero residual delta width
- PR #2297 Work around `var/std` unsupported only at debug build
- PR #2302 Fixed java serialization corner case
- PR #2355 Handle float16 in binary operations
- PR #2311 Fix copy behaviour for GenericIndex
- PR #2349 Fix issues with String filter in java API
- PR #2323 Fix groupby on categoricals
- PR #2328 Ensure order is preserved in CategoricalAccessor._set_categories
- PR #2202 Fix issue with unary ops mishandling empty input
- PR #2326 Fix for bug in DLPack when reading multiple columns
- PR #2324 Fix cudf Docker build
- PR #2325 Fix ORC RLEv2 patched base mode decoding with nonzero patch width
- PR #2235 Fix get_dummies to be compatible with dask
- PR #2332 Zero initialize gdf_dtype_extra_info
- PR #2355 Handle float16 in binary operations
- PR #2360 Fix missing dtype handling in cudf.Series & columnops.as_column
- PR #2364 Fix quantile api and other trivial issues around it
- PR #2361 Fixed issue with `codes` of CategoricalIndex
- PR #2357 Fixed inconsistent type of index created with from_pandas vs direct construction
- PR #2389 Fixed Rolling __getattr__ and __getitem__ for offset based windows
- PR #2402 Fixed bug in valid mask computation in cudf::copy_if (apply_boolean_mask)
- PR #2401 Fix to a scalar datetime(of type Days) issue
- PR #2386 Correctly allocate output valids in groupby
- PR #2411 Fixed failures on binary op on single element string column
- PR #2422 Fix Pandas logical binary operation incompatibilites
- PR #2447 Fix CodeCov posting build statuses temporarily
- PR #2450 Fix erroneous null handling in `cudf.DataFrame`'s `apply_rows`
- PR #2470 Fix issues with empty strings and string categories (Java)
- PR #2471 Fix String Column Validity.
- PR #2481 Fix java validity buffer serialization
- PR #2485 Updated bytes calculation to use size_t to avoid overflow in column concat
- PR #2461 Fix groupby multiple aggregations same column
- PR #2514 Fix cudf::drop_nulls threshold handling in Cython
- PR #2516 Fix utilities include paths and meta.yaml header paths
- PR #2517 Fix device memory leak in to_dlpack tensor deleter
- PR #2431 Fix local build generated file ownerships
- PR #2511 Added import of orc, refactored exception handlers to not squash fatal exceptions
- PR #2527 Fix index and column input handling in dask_cudf read_parquet
- PR #2466 Fix `dataframe.query` returning null rows erroneously
- PR #2548 Orc reader: fix non-deterministic data decoding at chunk boundaries
- PR #2557 fix cudautils import in string.py
- PR #2521 Fix casting datetimes from/to the same resolution
- PR #2545 Fix MultiIndexes with datetime levels
- PR #2560 Remove duplicate `dlpack` definition in conda recipe
- PR #2567 Fix ColumnVector.fromScalar issues while dealing with null scalars
- PR #2565 Orc reader: fix incorrect data decoding of int64 data types
- PR #2577 Fix search benchmark compilation error by adding necessary header
- PR #2604 Fix a bug in copying.pyx:_normalize_types that upcasted int32 to int64


# cuDF 0.8.0 (27 June 2019)

## New Features

- PR #1524 Add GPU-accelerated JSON Lines parser with limited feature set
- PR #1569 Add support for Json objects to the JSON Lines reader
- PR #1622 Add Series.loc
- PR #1654 Add cudf::apply_boolean_mask: faster replacement for gdf_apply_stencil
- PR #1487 cython gather/scatter
- PR #1310 Implemented the slice/split functionality.
- PR #1630 Add Python layer to the GPU-accelerated JSON reader
- PR #1745 Add rounding of numeric columns via Numba
- PR #1772 JSON reader: add support for BytesIO and StringIO input
- PR #1527 Support GDF_BOOL8 in readers and writers
- PR #1819 Logical operators (AND, OR, NOT) for libcudf and cuDF
- PR #1813 ORC Reader: Add support for stripe selection
- PR #1828 JSON Reader: add suport for bool8 columns
- PR #1833 Add column iterator with/without nulls
- PR #1665 Add the point-in-polygon GIS function
- PR #1863 Series and Dataframe methods for all and any
- PR #1908 cudf::copy_range and cudf::fill for copying/assigning an index or range to a constant
- PR #1921 Add additional formats for typecasting to/from strings
- PR #1807 Add Series.dropna()
- PR #1987 Allow user defined functions in the form of ptx code to be passed to binops
- PR #1948 Add operator functions like `Series.add()` to DataFrame and Series
- PR #1954 Add skip test argument to GPU build script
- PR #2018 Add bindings for new groupby C++ API
- PR #1984 Add rolling window operations Series.rolling() and DataFrame.rolling()
- PR #1542 Python method and bindings for to_csv
- PR #1995 Add Java API
- PR #1998 Add google benchmark to cudf
- PR #1845 Add cudf::drop_duplicates, DataFrame.drop_duplicates
- PR #1652 Added `Series.where()` feature
- PR #2074 Java Aggregates, logical ops, and better RMM support
- PR #2140 Add a `cudf::transform` function
- PR #2068 Concatenation of different typed columns

## Improvements

- PR #1538 Replacing LesserRTTI with inequality_comparator
- PR #1703 C++: Added non-aggregating `insert` to `concurrent_unordered_map` with specializations to store pairs with a single atomicCAS when possible.
- PR #1422 C++: Added a RAII wrapper for CUDA streams
- PR #1701 Added `unique` method for stringColumns
- PR #1713 Add documentation for Dask-XGBoost
- PR #1666 CSV Reader: Improve performance for files with large number of columns
- PR #1725 Enable the ability to use a single column groupby as its own index
- PR #1759 Add an example showing simultaneous rolling averages to `apply_grouped` documentation
- PR #1746 C++: Remove unused code: `windowed_ops.cu`, `sorting.cu`, `hash_ops.cu`
- PR #1748 C++: Add `bool` nullability flag to `device_table` row operators
- PR #1764 Improve Numerical column: `mean_var` and `mean`
- PR #1767 Speed up Python unit tests
- PR #1770 Added build.sh script, updated CI scripts and documentation
- PR #1739 ORC Reader: Add more pytest coverage
- PR #1696 Added null support in `Series.replace()`.
- PR #1390 Added some basic utility functions for `gdf_column`'s
- PR #1791 Added general column comparison code for testing
- PR #1795 Add printing of git submodule info to `print_env.sh`
- PR #1796 Removing old sort based group by code and gdf_filter
- PR #1811 Added funtions for copying/allocating `cudf::table`s
- PR #1838 Improve columnops.column_empty so that it returns typed columns instead of a generic Column
- PR #1890 Add utils.get_dummies- a pandas-like wrapper around one_hot-encoding
- PR #1823 CSV Reader: default the column type to string for empty dataframes
- PR #1827 Create bindings for scalar-vector binops, and update one_hot_encoding to use them
- PR #1817 Operators now support different sized dataframes as long as they don't share different sized columns
- PR #1855 Transition replace_nulls to new C++ API and update corresponding Cython/Python code
- PR #1858 Add `std::initializer_list` constructor to `column_wrapper`
- PR #1846 C++ type-erased gdf_equal_columns test util; fix gdf_equal_columns logic error
- PR #1390 Added some basic utility functions for `gdf_column`s
- PR #1391 Tidy up bit-resolution-operation and bitmask class code
- PR #1882 Add iloc functionality to MultiIndex dataframes
- PR #1884 Rolling windows: general enhancements and better coverage for unit tests
- PR #1886 support GDF_STRING_CATEGORY columns in apply_boolean_mask, drop_nulls and other libcudf functions
- PR #1896 Improve performance of groupby with levels specified in dask-cudf
- PR #1915 Improve iloc performance for non-contiguous row selection
- PR #1859 Convert read_json into a C++ API
- PR #1919 Rename libcudf namespace gdf to namespace cudf
- PR #1850 Support left_on and right_on for DataFrame merge operator
- PR #1930 Specialize constructor for `cudf::bool8` to cast argument to `bool`
- PR #1938 Add default constructor for `column_wrapper`
- PR #1930 Specialize constructor for `cudf::bool8` to cast argument to `bool`
- PR #1952 consolidate libcudf public API headers in include/cudf
- PR #1949 Improved selection with boolmask using libcudf `apply_boolean_mask`
- PR #1956 Add support for nulls in `query()`
- PR #1973 Update `std::tuple` to `std::pair` in top-most libcudf APIs and C++ transition guide
- PR #1981 Convert read_csv into a C++ API
- PR #1868 ORC Reader: Support row index for speed up on small/medium datasets
- PR #1964 Added support for list-like types in Series.str.cat
- PR #2005 Use HTML5 details tag in bug report issue template
- PR #2003 Removed few redundant unit-tests from test_string.py::test_string_cat
- PR #1944 Groupby design improvements
- PR #2017 Convert `read_orc()` into a C++ API
- PR #2011 Convert `read_parquet()` into a C++ API
- PR #1756 Add documentation "10 Minutes to cuDF and dask_cuDF"
- PR #2034 Adding support for string columns concatenation using "add" binary operator
- PR #2042 Replace old "10 Minutes" guide with new guide for docs build process
- PR #2036 Make library of common test utils to speed up tests compilation
- PR #2022 Facilitating get_dummies to be a high level api too
- PR #2050 Namespace IO readers and add back free-form `read_xxx` functions
- PR #2104 Add a functional ``sort=`` keyword argument to groupby
- PR #2108 Add `find_and_replace` for StringColumn for replacing single values
- PR #1803 cuDF/CuPy interoperability documentation

## Bug Fixes

- PR #1465 Fix for test_orc.py and test_sparse_df.py test failures
- PR #1583 Fix underlying issue in `as_index()` that was causing `Series.quantile()` to fail
- PR #1680 Add errors= keyword to drop() to fix cudf-dask bug
- PR #1651 Fix `query` function on empty dataframe
- PR #1616 Fix CategoricalColumn to access categories by index instead of iteration
- PR #1660 Fix bug in `loc` when indexing with a column name (a string)
- PR #1683 ORC reader: fix timestamp conversion to UTC
- PR #1613 Improve CategoricalColumn.fillna(-1) performance
- PR #1642 Fix failure of CSV_TEST gdf_csv_test.SkiprowsNrows on multiuser systems
- PR #1709 Fix handling of `datetime64[ms]` in `dataframe.select_dtypes`
- PR #1704 CSV Reader: Add support for the plus sign in number fields
- PR #1687 CSV reader: return an empty dataframe for zero size input
- PR #1757 Concatenating columns with null columns
- PR #1755 Add col_level keyword argument to melt
- PR #1758 Fix df.set_index() when setting index from an empty column
- PR #1749 ORC reader: fix long strings of NULL values resulting in incorrect data
- PR #1742 Parquet Reader: Fix index column name to match PANDAS compat
- PR #1782 Update libcudf doc version
- PR #1783 Update conda dependencies
- PR #1786 Maintain the original series name in series.unique output
- PR #1760 CSV Reader: fix segfault when dtype list only includes columns from usecols list
- PR #1831 build.sh: Assuming python is in PATH instead of using PYTHON env var
- PR #1839 Raise an error instead of segfaulting when transposing a DataFrame with StringColumns
- PR #1840 Retain index correctly during merge left_on right_on
- PR #1825 cuDF: Multiaggregation Groupby Failures
- PR #1789 CSV Reader: Fix missing support for specifying `int8` and `int16` dtypes
- PR #1857 Cython Bindings: Handle `bool` columns while calling `column_view_from_NDArrays`
- PR #1849 Allow DataFrame support methods to pass arguments to the methods
- PR #1847 Fixed #1375 by moving the nvstring check into the wrapper function
- PR #1864 Fixing cudf reduction for POWER platform
- PR #1869 Parquet reader: fix Dask timestamps not matching with Pandas (convert to milliseconds)
- PR #1876 add dtype=bool for `any`, `all` to treat integer column correctly
- PR #1875 CSV reader: take NaN values into account in dtype detection
- PR #1873 Add column dtype checking for the all/any methods
- PR #1902 Bug with string iteration in _apply_basic_agg
- PR #1887 Fix for initialization issue in pq_read_arg,orc_read_arg
- PR #1867 JSON reader: add support for null/empty fields, including the 'null' literal
- PR #1891 Fix bug #1750 in string column comparison
- PR #1909 Support of `to_pandas()` of boolean series with null values
- PR #1923 Use prefix removal when two aggs are called on a SeriesGroupBy
- PR #1914 Zero initialize gdf_column local variables
- PR #1959 Add support for comparing boolean Series to scalar
- PR #1966 Ignore index fix in series append
- PR #1967 Compute index __sizeof__ only once for DataFrame __sizeof__
- PR #1977 Support CUDA installation in default system directories
- PR #1982 Fixes incorrect index name after join operation
- PR #1985 Implement `GDF_PYMOD`, a special modulo that follows python's sign rules
- PR #1991 Parquet reader: fix decoding of NULLs
- PR #1990 Fixes a rendering bug in the `apply_grouped` documentation
- PR #1978 Fix for values being filled in an empty dataframe
- PR #2001 Correctly create MultiColumn from Pandas MultiColumn
- PR #2006 Handle empty dataframe groupby construction for dask
- PR #1965 Parquet Reader: Fix duplicate index column when it's already in `use_cols`
- PR #2033 Add pip to conda environment files to fix warning
- PR #2028 CSV Reader: Fix reading of uncompressed files without a recognized file extension
- PR #2073 Fix an issue when gathering columns with NVCategory and nulls
- PR #2053 cudf::apply_boolean_mask return empty column for empty boolean mask
- PR #2066 exclude `IteratorTest.mean_var_output` test from debug build
- PR #2069 Fix JNI code to use read_csv and read_parquet APIs
- PR #2071 Fix bug with unfound transitive dependencies for GTests in Ubuntu 18.04
- PR #2089 Configure Sphinx to render params correctly
- PR #2091 Fix another bug with unfound transitive dependencies for `cudftestutils` in Ubuntu 18.04
- PR #2115 Just apply `--disable-new-dtags` instead of trying to define all the transitive dependencies
- PR #2106 Fix errors in JitCache tests caused by sharing of device memory between processes
- PR #2120 Fix errors in JitCache tests caused by running multiple threads on the same data
- PR #2102 Fix memory leak in groupby
- PR #2113 fixed typo in to_csv code example


# cudf 0.7.2 (16 May 2019)

## New Features

- PR #1735 Added overload for atomicAdd on int64. Streamlined implementation of custom atomic overloads.
- PR #1741 Add MultiIndex concatenation

## Bug Fixes

- PR #1718 Fix issue with SeriesGroupBy MultiIndex in dask-cudf
- PR #1734 Python: fix performance regression for groupby count() aggregations
- PR #1768 Cython: fix handling read only schema buffers in gpuarrow reader


# cudf 0.7.1 (11 May 2019)

## New Features

- PR #1702 Lazy load MultiIndex to return groupby performance to near optimal.

## Bug Fixes

- PR #1708 Fix handling of `datetime64[ms]` in `dataframe.select_dtypes`


# cuDF 0.7.0 (10 May 2019)

## New Features

- PR #982 Implement gdf_group_by_without_aggregations and gdf_unique_indices functions
- PR #1142 Add `GDF_BOOL` column type
- PR #1194 Implement overloads for CUDA atomic operations
- PR #1292 Implemented Bitwise binary ops AND, OR, XOR (&, |, ^)
- PR #1235 Add GPU-accelerated Parquet Reader
- PR #1335 Added local_dict arg in `DataFrame.query()`.
- PR #1282 Add Series and DataFrame.describe()
- PR #1356 Rolling windows
- PR #1381 Add DataFrame._get_numeric_data
- PR #1388 Add CODEOWNERS file to auto-request reviews based on where changes are made
- PR #1396 Add DataFrame.drop method
- PR #1413 Add DataFrame.melt method
- PR #1412 Add DataFrame.pop()
- PR #1419 Initial CSV writer function
- PR #1441 Add Series level cumulative ops (cumsum, cummin, cummax, cumprod)
- PR #1420 Add script to build and test on a local gpuCI image
- PR #1440 Add DatetimeColumn.min(), DatetimeColumn.max()
- PR #1455 Add Series.Shift via Numba kernel
- PR #1441 Add Series level cumulative ops (cumsum, cummin, cummax, cumprod)
- PR #1461 Add Python coverage test to gpu build
- PR #1445 Parquet Reader: Add selective reading of rows and row group
- PR #1532 Parquet Reader: Add support for INT96 timestamps
- PR #1516 Add Series and DataFrame.ndim
- PR #1556 Add libcudf C++ transition guide
- PR #1466 Add GPU-accelerated ORC Reader
- PR #1565 Add build script for nightly doc builds
- PR #1508 Add Series isna, isnull, and notna
- PR #1456 Add Series.diff() via Numba kernel
- PR #1588 Add Index `astype` typecasting
- PR #1301 MultiIndex support
- PR #1599 Level keyword supported in groupby
- PR #929 Add support operations to dataframe
- PR #1609 Groupby accept list of Series
- PR #1658 Support `group_keys=True` keyword in groupby method

## Improvements

- PR #1531 Refactor closures as private functions in gpuarrow
- PR #1404 Parquet reader page data decoding speedup
- PR #1076 Use `type_dispatcher` in join, quantiles, filter, segmented sort, radix sort and hash_groupby
- PR #1202 Simplify README.md
- PR #1149 CSV Reader: Change convertStrToValue() functions to `__device__` only
- PR #1238 Improve performance of the CUDA trie used in the CSV reader
- PR #1245 Use file cache for JIT kernels
- PR #1278 Update CONTRIBUTING for new conda environment yml naming conventions
- PR #1163 Refactored UnaryOps. Reduced API to two functions: `gdf_unary_math` and `gdf_cast`. Added `abs`, `-`, and `~` ops. Changed bindings to Cython
- PR #1284 Update docs version
- PR #1287 add exclude argument to cudf.select_dtype function
- PR #1286 Refactor some of the CSV Reader kernels into generic utility functions
- PR #1291 fillna in `Series.to_gpu_array()` and `Series.to_array()` can accept the scalar too now.
- PR #1005 generic `reduction` and `scan` support
- PR #1349 Replace modernGPU sort join with thrust.
- PR #1363 Add a dataframe.mean(...) that raises NotImplementedError to satisfy `dask.dataframe.utils.is_dataframe_like`
- PR #1319 CSV Reader: Use column wrapper for gdf_column output alloc/dealloc
- PR #1376 Change series quantile default to linear
- PR #1399 Replace CFFI bindings for NVTX functions with Cython bindings
- PR #1389 Refactored `set_null_count()`
- PR #1386 Added macros `GDF_TRY()`, `CUDF_TRY()` and `ASSERT_CUDF_SUCCEEDED()`
- PR #1435 Rework CMake and conda recipes to depend on installed libraries
- PR #1391 Tidy up bit-resolution-operation and bitmask class code
- PR #1439 Add cmake variable to enable compiling CUDA code with -lineinfo
- PR #1462 Add ability to read parquet files from arrow::io::RandomAccessFile
- PR #1453 Convert CSV Reader CFFI to Cython
- PR #1479 Convert Parquet Reader CFFI to Cython
- PR #1397 Add a utility function for producing an overflow-safe kernel launch grid configuration
- PR #1382 Add GPU parsing of nested brackets to cuIO parsing utilities
- PR #1481 Add cudf::table constructor to allocate a set of `gdf_column`s
- PR #1484 Convert GroupBy CFFI to Cython
- PR #1463 Allow and default melt keyword argument var_name to be None
- PR #1486 Parquet Reader: Use device_buffer rather than device_ptr
- PR #1525 Add cudatoolkit conda dependency
- PR #1520 Renamed `src/dataframe` to `src/table` and moved `table.hpp`. Made `types.hpp` to be type declarations only.
- PR #1492 Convert transpose CFFI to Cython
- PR #1495 Convert binary and unary ops CFFI to Cython
- PR #1503 Convert sorting and hashing ops CFFI to Cython
- PR #1522 Use latest release version in update-version CI script
- PR #1533 Remove stale join CFFI, fix memory leaks in join Cython
- PR #1521 Added `row_bitmask` to compute bitmask for rows of a table. Merged `valids_ops.cu` and `bitmask_ops.cu`
- PR #1553 Overload `hash_row` to avoid using intial hash values. Updated `gdf_hash` to select between overloads
- PR #1585 Updated `cudf::table` to maintain own copy of wrapped `gdf_column*`s
- PR #1559 Add `except +` to all Cython function definitions to catch C++ exceptions properly
- PR #1617 `has_nulls` and `column_dtypes` for `cudf::table`
- PR #1590 Remove CFFI from the build / install process entirely
- PR #1536 Convert gpuarrow CFFI to Cython
- PR #1655 Add `Column._pointer` as a way to access underlying `gdf_column*` of a `Column`
- PR #1655 Update readme conda install instructions for cudf version 0.6 and 0.7


## Bug Fixes

- PR #1233 Fix dtypes issue while adding the column to `str` dataframe.
- PR #1254 CSV Reader: fix data type detection for floating-point numbers in scientific notation
- PR #1289 Fix looping over each value instead of each category in concatenation
- PR #1293 Fix Inaccurate error message in join.pyx
- PR #1308 Add atomicCAS overload for `int8_t`, `int16_t`
- PR #1317 Fix catch polymorphic exception by reference in ipc.cu
- PR #1325 Fix dtype of null bitmasks to int8
- PR #1326 Update build documentation to use -DCMAKE_CXX11_ABI=ON
- PR #1334 Add "na_position" argument to CategoricalColumn sort_by_values
- PR #1321 Fix out of bounds warning when checking Bzip2 header
- PR #1359 Add atomicAnd/Or/Xor for integers
- PR #1354 Fix `fillna()` behaviour when replacing values with different dtypes
- PR #1347 Fixed core dump issue while passing dict_dtypes without column names in `cudf.read_csv()`
- PR #1379 Fixed build failure caused due to error: 'col_dtype' may be used uninitialized
- PR #1392 Update cudf Dockerfile and package_versions.sh
- PR #1385 Added INT8 type to `_schema_to_dtype` for use in GpuArrowReader
- PR #1393 Fixed a bug in `gdf_count_nonzero_mask()` for the case of 0 bits to count
- PR #1395 Update CONTRIBUTING to use the environment variable CUDF_HOME
- PR #1416 Fix bug at gdf_quantile_exact and gdf_quantile_appox
- PR #1421 Fix remove creation of series multiple times during `add_column()`
- PR #1405 CSV Reader: Fix memory leaks on read_csv() failure
- PR #1328 Fix CategoricalColumn to_arrow() null mask
- PR #1433 Fix NVStrings/categories includes
- PR #1432 Update NVStrings to 0.7.* to coincide with 0.7 development
- PR #1483 Modify CSV reader to avoid cropping blank quoted characters in non-string fields
- PR #1446 Merge 1275 hotfix from master into branch-0.7
- PR #1447 Fix legacy groupby apply docstring
- PR #1451 Fix hash join estimated result size is not correct
- PR #1454 Fix local build script improperly change directory permissions
- PR #1490 Require Dask 1.1.0+ for `is_dataframe_like` test or skip otherwise.
- PR #1491 Use more specific directories & groups in CODEOWNERS
- PR #1497 Fix Thrust issue on CentOS caused by missing default constructor of host_vector elements
- PR #1498 Add missing include guard to device_atomics.cuh and separated DEVICE_ATOMICS_TEST
- PR #1506 Fix csv-write call to updated NVStrings method
- PR #1510 Added nvstrings `fillna()` function
- PR #1507 Parquet Reader: Default string data to GDF_STRING
- PR #1535 Fix doc issue to ensure correct labelling of cudf.series
- PR #1537 Fix `undefined reference` link error in HashPartitionTest
- PR #1548 Fix ci/local/build.sh README from using an incorrect image example
- PR #1551 CSV Reader: Fix integer column name indexing
- PR #1586 Fix broken `scalar_wrapper::operator==`
- PR #1591 ORC/Parquet Reader: Fix missing import for FileNotFoundError exception
- PR #1573 Parquet Reader: Fix crash due to clash with ORC reader datasource
- PR #1607 Revert change of `column.to_dense_buffer` always return by copy for performance concerns
- PR #1618 ORC reader: fix assert & data output when nrows/skiprows isn't aligned to stripe boundaries
- PR #1631 Fix failure of TYPES_TEST on some gcc-7 based systems.
- PR #1641 CSV Reader: Fix skip_blank_lines behavior with Windows line terminators (\r\n)
- PR #1648 ORC reader: fix non-deterministic output when skiprows is non-zero
- PR #1676 Fix groupby `as_index` behaviour with `MultiIndex`
- PR #1659 Fix bug caused by empty groupbys and multiindex slicing throwing exceptions
- PR #1656 Correct Groupby failure in dask when un-aggregable columns are left in dataframe.
- PR #1689 Fix groupby performance regression
- PR #1694 Add Cython as a runtime dependency since it's required in `setup.py`


# cuDF 0.6.1 (25 Mar 2019)

## Bug Fixes

- PR #1275 Fix CentOS exception in DataFrame.hash_partition from using value "returned" by a void function


# cuDF 0.6.0 (22 Mar 2019)

## New Features

- PR #760 Raise `FileNotFoundError` instead of `GDF_FILE_ERROR` in `read_csv` if the file does not exist
- PR #539 Add Python bindings for replace function
- PR #823 Add Doxygen configuration to enable building HTML documentation for libcudf C/C++ API
- PR #807 CSV Reader: Add byte_range parameter to specify the range in the input file to be read
- PR #857 Add Tail method for Series/DataFrame and update Head method to use iloc
- PR #858 Add series feature hashing support
- PR #871 CSV Reader: Add support for NA values, including user specified strings
- PR #893 Adds PyArrow based parquet readers / writers to Python, fix category dtype handling, fix arrow ingest buffer size issues
- PR #867 CSV Reader: Add support for ignoring blank lines and comment lines
- PR #887 Add Series digitize method
- PR #895 Add Series groupby
- PR #898 Add DataFrame.groupby(level=0) support
- PR #920 Add feather, JSON, HDF5 readers / writers from PyArrow / Pandas
- PR #888 CSV Reader: Add prefix parameter for column names, used when parsing without a header
- PR #913 Add DLPack support: convert between cuDF DataFrame and DLTensor
- PR #939 Add ORC reader from PyArrow
- PR #918 Add Series.groupby(level=0) support
- PR #906 Add binary and comparison ops to DataFrame
- PR #958 Support unary and binary ops on indexes
- PR #964 Add `rename` method to `DataFrame`, `Series`, and `Index`
- PR #985 Add `Series.to_frame` method
- PR #985 Add `drop=` keyword to reset_index method
- PR #994 Remove references to pygdf
- PR #990 Add external series groupby support
- PR #988 Add top-level merge function to cuDF
- PR #992 Add comparison binaryops to DateTime columns
- PR #996 Replace relative path imports with absolute paths in tests
- PR #995 CSV Reader: Add index_col parameter to specify the column name or index to be used as row labels
- PR #1004 Add `from_gpu_matrix` method to DataFrame
- PR #997 Add property index setter
- PR #1007 Replace relative path imports with absolute paths in cudf
- PR #1013 select columns with df.columns
- PR #1016 Rename Series.unique_count() to nunique() to match pandas API
- PR #947 Prefixsum to handle nulls and float types
- PR #1029 Remove rest of relative path imports
- PR #1021 Add filtered selection with assignment for Dataframes
- PR #872 Adding NVCategory support to cudf apis
- PR #1052 Add left/right_index and left/right_on keywords to merge
- PR #1091 Add `indicator=` and `suffixes=` keywords to merge
- PR #1107 Add unsupported keywords to Series.fillna
- PR #1032 Add string support to cuDF python
- PR #1136 Removed `gdf_concat`
- PR #1153 Added function for getting the padded allocation size for valid bitmask
- PR #1148 Add cudf.sqrt for dataframes and Series
- PR #1159 Add Python bindings for libcudf dlpack functions
- PR #1155 Add __array_ufunc__ for DataFrame and Series for sqrt
- PR #1168 to_frame for series accepts a name argument


## Improvements

- PR #1218 Add dask-cudf page to API docs
- PR #892 Add support for heterogeneous types in binary ops with JIT
- PR #730 Improve performance of `gdf_table` constructor
- PR #561 Add Doxygen style comments to Join CUDA functions
- PR #813 unified libcudf API functions by replacing gpu_ with gdf_
- PR #822 Add support for `__cuda_array_interface__` for ingest
- PR #756 Consolidate common helper functions from unordered map and multimap
- PR #753 Improve performance of groupby sum and average, especially for cases with few groups.
- PR #836 Add ingest support for arrow chunked arrays in Column, Series, DataFrame creation
- PR #763 Format doxygen comments for csv_read_arg struct
- PR #532 CSV Reader: Use type dispatcher instead of switch block
- PR #694 Unit test utilities improvements
- PR #878 Add better indexing to Groupby
- PR #554 Add `empty` method and `is_monotonic` attribute to `Index`
- PR #1040 Fixed up Doxygen comment tags
- PR #909 CSV Reader: Avoid host->device->host copy for header row data
- PR #916 Improved unit testing and error checking for `gdf_column_concat`
- PR #941 Replace `numpy` call in `Series.hash_encode` with `numba`
- PR #942 Added increment/decrement operators for wrapper types
- PR #943 Updated `count_nonzero_mask` to return `num_rows` when the mask is null
- PR #952 Added trait to map C++ type to `gdf_dtype`
- PR #966 Updated RMM submodule.
- PR #998 Add IO reader/writer modules to API docs, fix for missing cudf.Series docs
- PR #1017 concatenate along columns for Series and DataFrames
- PR #1002 Support indexing a dataframe with another boolean dataframe
- PR #1018 Better concatenation for Series and Dataframes
- PR #1036 Use Numpydoc style docstrings
- PR #1047 Adding gdf_dtype_extra_info to gdf_column_view_augmented
- PR #1054 Added default ctor to SerialTrieNode to overcome Thrust issue in CentOS7 + CUDA10
- PR #1024 CSV Reader: Add support for hexadecimal integers in integral-type columns
- PR #1033 Update `fillna()` to use libcudf function `gdf_replace_nulls`
- PR #1066 Added inplace assignment for columns and select_dtypes for dataframes
- PR #1026 CSV Reader: Change the meaning and type of the quoting parameter to match Pandas
- PR #1100 Adds `CUDF_EXPECTS` error-checking macro
- PR #1092 Fix select_dtype docstring
- PR #1111 Added cudf::table
- PR #1108 Sorting for datetime columns
- PR #1120 Return a `Series` (not a `Column`) from `Series.cat.set_categories()`
- PR #1128 CSV Reader: The last data row does not need to be line terminated
- PR #1183 Bump Arrow version to 0.12.1
- PR #1208 Default to CXX11_ABI=ON
- PR #1252 Fix NVStrings dependencies for cuda 9.2 and 10.0
- PR #2037 Optimize the existing `gather` and `scatter` routines in `libcudf`

## Bug Fixes

- PR #821 Fix flake8 issues revealed by flake8 update
- PR #808 Resolved renamed `d_columns_valids` variable name
- PR #820 CSV Reader: fix the issue where reader adds additional rows when file uses \r\n as a line terminator
- PR #780 CSV Reader: Fix scientific notation parsing and null values for empty quotes
- PR #815 CSV Reader: Fix data parsing when tabs are present in the input CSV file
- PR #850 Fix bug where left joins where the left df has 0 rows causes a crash
- PR #861 Fix memory leak by preserving the boolean mask index
- PR #875 Handle unnamed indexes in to/from arrow functions
- PR #877 Fix ingest of 1 row arrow tables in from arrow function
- PR #876 Added missing `<type_traits>` include
- PR #889 Deleted test_rmm.py which has now moved to RMM repo
- PR #866 Merge v0.5.1 numpy ABI hotfix into 0.6
- PR #917 value_counts return int type on empty columns
- PR #611 Renamed `gdf_reduce_optimal_output_size()` -> `gdf_reduction_get_intermediate_output_size()`
- PR #923 fix index for negative slicing for cudf dataframe and series
- PR #927 CSV Reader: Fix category GDF_CATEGORY hashes not being computed properly
- PR #921 CSV Reader: Fix parsing errors with delim_whitespace, quotations in the header row, unnamed columns
- PR #933 Fix handling objects of all nulls in series creation
- PR #940 CSV Reader: Fix an issue where the last data row is missing when using byte_range
- PR #945 CSV Reader: Fix incorrect datetime64 when milliseconds or space separator are used
- PR #959 Groupby: Problem with column name lookup
- PR #950 Converting dataframe/recarry with non-contiguous arrays
- PR #963 CSV Reader: Fix another issue with missing data rows when using byte_range
- PR #999 Fix 0 sized kernel launches and empty sort_index exception
- PR #993 Fix dtype in selecting 0 rows from objects
- PR #1009 Fix performance regression in `to_pandas` method on DataFrame
- PR #1008 Remove custom dask communication approach
- PR #1001 CSV Reader: Fix a memory access error when reading a large (>2GB) file with date columns
- PR #1019 Binary Ops: Fix error when one input column has null mask but other doesn't
- PR #1014 CSV Reader: Fix false positives in bool value detection
- PR #1034 CSV Reader: Fix parsing floating point precision and leading zero exponents
- PR #1044 CSV Reader: Fix a segfault when byte range aligns with a page
- PR #1058 Added support for `DataFrame.loc[scalar]`
- PR #1060 Fix column creation with all valid nan values
- PR #1073 CSV Reader: Fix an issue where a column name includes the return character
- PR #1090 Updating Doxygen Comments
- PR #1080 Fix dtypes returned from loc / iloc because of lists
- PR #1102 CSV Reader: Minor fixes and memory usage improvements
- PR #1174: Fix release script typo
- PR #1137 Add prebuild script for CI
- PR #1118 Enhanced the `DataFrame.from_records()` feature
- PR #1129 Fix join performance with index parameter from using numpy array
- PR #1145 Issue with .agg call on multi-column dataframes
- PR #908 Some testing code cleanup
- PR #1167 Fix issue with null_count not being set after inplace fillna()
- PR #1184 Fix iloc performance regression
- PR #1185 Support left_on/right_on and also on=str in merge
- PR #1200 Fix allocating bitmasks with numba instead of rmm in allocate_mask function
- PR #1213 Fix bug with csv reader requesting subset of columns using wrong datatype
- PR #1223 gpuCI: Fix label on rapidsai channel on gpu build scripts
- PR #1242 Add explicit Thrust exec policy to fix NVCATEGORY_TEST segfault on some platforms
- PR #1246 Fix categorical tests that failed due to bad implicit type conversion
- PR #1255 Fix overwriting conda package main label uploads
- PR #1259 Add dlpack includes to pip build


# cuDF 0.5.1 (05 Feb 2019)

## Bug Fixes

- PR #842 Avoid using numpy via cimport to prevent ABI issues in Cython compilation


# cuDF 0.5.0 (28 Jan 2019)

## New Features

- PR #722 Add bzip2 decompression support to `read_csv()`
- PR #693 add ZLIB-based GZIP/ZIP support to `read_csv_strings()`
- PR #411 added null support to gdf_order_by (new API) and cudf_table::sort
- PR #525 Added GitHub Issue templates for bugs, documentation, new features, and questions
- PR #501 CSV Reader: Add support for user-specified decimal point and thousands separator to read_csv_strings()
- PR #455 CSV Reader: Add support for user-specified decimal point and thousands separator to read_csv()
- PR #439 add `DataFrame.drop` method similar to pandas
- PR #356 add `DataFrame.transpose` method and `DataFrame.T` property similar to pandas
- PR #505 CSV Reader: Add support for user-specified boolean values
- PR #350 Implemented Series replace function
- PR #490 Added print_env.sh script to gather relevant environment details when reporting cuDF issues
- PR #474 add ZLIB-based GZIP/ZIP support to `read_csv()`
- PR #547 Added melt similar to `pandas.melt()`
- PR #491 Add CI test script to check for updates to CHANGELOG.md in PRs
- PR #550 Add CI test script to check for style issues in PRs
- PR #558 Add CI scripts for cpu-based conda and gpu-based test builds
- PR #524 Add Boolean Indexing
- PR #564 Update python `sort_values` method to use updated libcudf `gdf_order_by` API
- PR #509 CSV Reader: Input CSV file can now be passed in as a text or a binary buffer
- PR #607 Add `__iter__` and iteritems to DataFrame class
- PR #643 added a new api gdf_replace_nulls that allows a user to replace nulls in a column

## Improvements

- PR #426 Removed sort-based groupby and refactored existing groupby APIs. Also improves C++/CUDA compile time.
- PR #461 Add `CUDF_HOME` variable in README.md to replace relative pathing.
- PR #472 RMM: Created centralized rmm::device_vector alias and rmm::exec_policy
- PR #500 Improved the concurrent hash map class to support partitioned (multi-pass) hash table building.
- PR #454 Improve CSV reader docs and examples
- PR #465 Added templated C++ API for RMM to avoid explicit cast to `void**`
- PR #513 `.gitignore` tweaks
- PR #521 Add `assert_eq` function for testing
- PR #502 Simplify Dockerfile for local dev, eliminate old conda/pip envs
- PR #549 Adds `-rdynamic` compiler flag to nvcc for Debug builds
- PR #472 RMM: Created centralized rmm::device_vector alias and rmm::exec_policy
- PR #577 Added external C++ API for scatter/gather functions
- PR #500 Improved the concurrent hash map class to support partitioned (multi-pass) hash table building
- PR #583 Updated `gdf_size_type` to `int`
- PR #500 Improved the concurrent hash map class to support partitioned (multi-pass) hash table building
- PR #617 Added .dockerignore file. Prevents adding stale cmake cache files to the docker container
- PR #658 Reduced `JOIN_TEST` time by isolating overflow test of hash table size computation
- PR #664 Added Debuging instructions to README
- PR #651 Remove noqa marks in `__init__.py` files
- PR #671 CSV Reader: uncompressed buffer input can be parsed without explicitly specifying compression as None
- PR #684 Make RMM a submodule
- PR #718 Ensure sum, product, min, max methods pandas compatibility on empty datasets
- PR #720 Refactored Index classes to make them more Pandas-like, added CategoricalIndex
- PR #749 Improve to_arrow and from_arrow Pandas compatibility
- PR #766 Remove TravisCI references, remove unused variables from CMake, fix ARROW_VERSION in Cmake
- PR #773 Add build-args back to Dockerfile and handle dependencies based on environment yml file
- PR #781 Move thirdparty submodules to root and symlink in /cpp
- PR #843 Fix broken cudf/python API examples, add new methods to the API index

## Bug Fixes

- PR #569 CSV Reader: Fix days being off-by-one when parsing some dates
- PR #531 CSV Reader: Fix incorrect parsing of quoted numbers
- PR #465 Added templated C++ API for RMM to avoid explicit cast to `void**`
- PR #473 Added missing <random> include
- PR #478 CSV Reader: Add api support for auto column detection, header, mangle_dupe_cols, usecols
- PR #495 Updated README to correct where cffi pytest should be executed
- PR #501 Fix the intermittent segfault caused by the `thousands` and `compression` parameters in the csv reader
- PR #502 Simplify Dockerfile for local dev, eliminate old conda/pip envs
- PR #512 fix bug for `on` parameter in `DataFrame.merge` to allow for None or single column name
- PR #511 Updated python/cudf/bindings/join.pyx to fix cudf merge printing out dtypes
- PR #513 `.gitignore` tweaks
- PR #521 Add `assert_eq` function for testing
- PR #537 Fix CMAKE_CUDA_STANDARD_REQURIED typo in CMakeLists.txt
- PR #447 Fix silent failure in initializing DataFrame from generator
- PR #545 Temporarily disable csv reader thousands test to prevent segfault (test re-enabled in PR #501)
- PR #559 Fix Assertion error while using `applymap` to change the output dtype
- PR #575 Update `print_env.sh` script to better handle missing commands
- PR #612 Prevent an exception from occuring with true division on integer series.
- PR #630 Fix deprecation warning for `pd.core.common.is_categorical_dtype`
- PR #622 Fix Series.append() behaviour when appending values with different numeric dtype
- PR #603 Fix error while creating an empty column using None.
- PR #673 Fix array of strings not being caught in from_pandas
- PR #644 Fix return type and column support of dataframe.quantile()
- PR #634 Fix create `DataFrame.from_pandas()` with numeric column names
- PR #654 Add resolution check for GDF_TIMESTAMP in Join
- PR #648 Enforce one-to-one copy required when using `numba>=0.42.0`
- PR #645 Fix cmake build type handling not setting debug options when CMAKE_BUILD_TYPE=="Debug"
- PR #669 Fix GIL deadlock when launching multiple python threads that make Cython calls
- PR #665 Reworked the hash map to add a way to report the destination partition for a key
- PR #670 CMAKE: Fix env include path taking precedence over libcudf source headers
- PR #674 Check for gdf supported column types
- PR #677 Fix 'gdf_csv_test_Dates' gtest failure due to missing nrows parameter
- PR #604 Fix the parsing errors while reading a csv file using `sep` instead of `delimiter`.
- PR #686 Fix converting nulls to NaT values when converting Series to Pandas/Numpy
- PR #689 CSV Reader: Fix behavior with skiprows+header to match pandas implementation
- PR #691 Fixes Join on empty input DFs
- PR #706 CSV Reader: Fix broken dtype inference when whitespace is in data
- PR #717 CSV reader: fix behavior when parsing a csv file with no data rows
- PR #724 CSV Reader: fix build issue due to parameter type mismatch in a std::max call
- PR #734 Prevents reading undefined memory in gpu_expand_mask_bits numba kernel
- PR #747 CSV Reader: fix an issue where CUDA allocations fail with some large input files
- PR #750 Fix race condition for handling NVStrings in CMake
- PR #719 Fix merge column ordering
- PR #770 Fix issue where RMM submodule pointed to wrong branch and pin other to correct branches
- PR #778 Fix hard coded ABI off setting
- PR #784 Update RMM submodule commit-ish and pip paths
- PR #794 Update `rmm::exec_policy` usage to fix segmentation faults when used as temprory allocator.
- PR #800 Point git submodules to branches of forks instead of exact commits


# cuDF 0.4.0 (05 Dec 2018)

## New Features

- PR #398 add pandas-compatible `DataFrame.shape()` and `Series.shape()`
- PR #394 New documentation feature "10 Minutes to cuDF"
- PR #361 CSV Reader: Add support for strings with delimiters

## Improvements

 - PR #436 Improvements for type_dispatcher and wrapper structs
 - PR #429 Add CHANGELOG.md (this file)
 - PR #266 use faster CUDA-accelerated DataFrame column/Series concatenation.
 - PR #379 new C++ `type_dispatcher` reduces code complexity in supporting many data types.
 - PR #349 Improve performance for creating columns from memoryview objects
 - PR #445 Update reductions to use type_dispatcher. Adds integer types support to sum_of_squares.
 - PR #448 Improve installation instructions in README.md
 - PR #456 Change default CMake build to Release, and added option for disabling compilation of tests

## Bug Fixes

 - PR #444 Fix csv_test CUDA too many resources requested fail.
 - PR #396 added missing output buffer in validity tests for groupbys.
 - PR #408 Dockerfile updates for source reorganization
 - PR #437 Add cffi to Dockerfile conda env, fixes "cannot import name 'librmm'"
 - PR #417 Fix `map_test` failure with CUDA 10
 - PR #414 Fix CMake installation include file paths
 - PR #418 Properly cast string dtypes to programmatic dtypes when instantiating columns
 - PR #427 Fix and tests for Concatenation illegal memory access with nulls


# cuDF 0.3.0 (23 Nov 2018)

## New Features

 - PR #336 CSV Reader string support

## Improvements

 - PR #354 source code refactored for better organization. CMake build system overhaul. Beginning of transition to Cython bindings.
 - PR #290 Add support for typecasting to/from datetime dtype
 - PR #323 Add handling pyarrow boolean arrays in input/out, add tests
 - PR #325 GDF_VALIDITY_UNSUPPORTED now returned for algorithms that don't support non-empty valid bitmasks
 - PR #381 Faster InputTooLarge Join test completes in ms rather than minutes.
 - PR #373 .gitignore improvements
 - PR #367 Doc cleanup & examples for DataFrame methods
 - PR #333 Add Rapids Memory Manager documentation
 - PR #321 Rapids Memory Manager adds file/line location logging and convenience macros
 - PR #334 Implement DataFrame `__copy__` and `__deepcopy__`
 - PR #271 Add NVTX ranges to pygdf
 - PR #311 Document system requirements for conda install

## Bug Fixes

 - PR #337 Retain index on `scale()` function
 - PR #344 Fix test failure due to PyArrow 0.11 Boolean handling
 - PR #364 Remove noexcept from managed_allocator;  CMakeLists fix for NVstrings
 - PR #357 Fix bug that made all series be considered booleans for indexing
 - PR #351 replace conda env configuration for developers
 - PRs #346 #360 Fix CSV reading of negative numbers
 - PR #342 Fix CMake to use conda-installed nvstrings
 - PR #341 Preserve categorical dtype after groupby aggregations
 - PR #315 ReadTheDocs build update to fix missing libcuda.so
 - PR #320 FIX out-of-bounds access error in reductions.cu
 - PR #319 Fix out-of-bounds memory access in libcudf count_valid_bits
 - PR #303 Fix printing empty dataframe


# cuDF 0.2.0 and cuDF 0.1.0

These were initial releases of cuDF based on previously separate pyGDF and libGDF libraries.<|MERGE_RESOLUTION|>--- conflicted
+++ resolved
@@ -63,11 +63,8 @@
 - PR #3704 Changed the default delimiter to `whitespace` for nvtext methods.
 - PR #3731 Fix performance of zero sized dataframe slice
 - PR #3709 Fix inner_join incorrect result issue
-<<<<<<< HEAD
+- PR #3734 Update numba to 0.46 in conda files
 - PR #3730 CSV reader: Set invalid float values to NaN/null
-=======
-- PR #3734 Update numba to 0.46 in conda files
->>>>>>> 2736b475
 
 
 # cuDF 0.11.0 (11 Dec 2019)
