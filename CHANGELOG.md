--- conflicted
+++ resolved
@@ -27,12 +27,9 @@
 
 - PR #473 Added missing <random> include
 - PR #495 Updated README to correct where cffi pytest should be executed.
-<<<<<<< HEAD
 - PR #478 CSV Reader: Fix/Update and test usecols code for parsing only the specified columns
-=======
 - PR #512 fix bug for `on` parameter in `DataFrame.merge` to allow for None or single column name
 - PR #511 Updated python/cudf/bindings/join.pyx to fix cudf merge printing out dtypes.
->>>>>>> 4cd5e4c4
 - PR #537 Fix CMAKE_CUDA_STANDARD_REQURIED typo in CMakeLists.txt
 - PR #545 Temporarily disable csv reader thousands test to prevent segfault (test re-enabled in PR #501)
 - PR #501 Fix the intermittent segfault caused by the `thousands` and `compression` parameters in the csv reader
