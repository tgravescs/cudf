--- conflicted
+++ resolved
@@ -136,11 +136,8 @@
 - PR #3387 Strings column gather function
 - PR #3389 Move quantiles.hpp + group_quantiles.hpp files to legacy
 - PR #3398 Move reshape.hpp files to legacy
-<<<<<<< HEAD
 - PR #3201 Define and implement new datetime_ops APIs
-=======
 - PR #3422 Move utilities to legacy
->>>>>>> 55596e33
 
 ## Bug Fixes
 
