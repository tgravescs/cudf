--- conflicted
+++ resolved
@@ -6,11 +6,8 @@
 - PR #2607 Add Java bindings for parsing JSON
 - PR #2629 Add dropna= parameter to groupby
 - PR #2585 ORC & Parquet Readers: Remove millisecond timestamp restriction
-<<<<<<< HEAD
 - PR #2559 Add Series.tolist()
-=======
 - PR #2653 Add Java bindings for rolling window operations
->>>>>>> 904168be
 
 ## Improvements
 
