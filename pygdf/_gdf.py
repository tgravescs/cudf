# Copyright (c) 2018, NVIDIA CORPORATION.

"""
This file provide binding to the libgdf library.
"""
import ctypes
import contextlib
import itertools

import numpy as np
import pandas as pd
import pyarrow as pa

from numba import cuda

from libgdf_cffi import ffi, libgdf
from librmm_cffi import librmm as rmm

from . import cudautils
from .utils import calc_chunk_size, mask_dtype, mask_bitsize


def unwrap_devary(devary):
    ptrval = devary.device_ctypes_pointer.value
    ptrval = ptrval or ffi.NULL   # replace None with NULL
    return ffi.cast('void*', ptrval)


def unwrap_mask(devary):
    ptrval = devary.device_ctypes_pointer.value
    ptrval = ptrval or ffi.NULL   # replace None with NULL
    return ffi.cast('gdf_valid_type*', ptrval), ptrval


def columnview_from_devary(devary, dtype=None):
    return _columnview(size=devary.size,  data=unwrap_devary(devary),
                       mask=ffi.NULL, dtype=dtype or devary.dtype,
                       null_count=0)


def _columnview(size, data, mask, dtype, null_count):
    colview = ffi.new('gdf_column*')
    if null_count is None:
        libgdf.gdf_column_view(
            colview,
            data,
            mask,
            size,
            np_to_gdf_dtype(dtype),
            )
    else:
        libgdf.gdf_column_view_augmented(
            colview,
            data,
            mask,
            size,
            np_to_gdf_dtype(dtype),
            null_count,
            )
    return colview


def columnview(size, data, mask=None, dtype=None, null_count=None):
    """
    Make a column view.

    Parameters
    ----------
    size : int
        Data count.
    data : Buffer
        The data buffer.
    mask : Buffer; optional
        The mask buffer.
    dtype : numpy.dtype; optional
        The dtype of the data.  Defaults to *data.dtype*.
    """
    def unwrap(buffer):
        if buffer is None:
            return ffi.NULL
        assert buffer.mem.is_c_contiguous(), "libGDF expects contiguous memory"
        devary = buffer.to_gpu_array()
        return unwrap_devary(devary)

    if mask is not None:
        assert null_count is not None
    dtype = dtype or data.dtype
    return _columnview(size=size, data=unwrap(data), mask=unwrap(mask),
                       dtype=dtype, null_count=null_count)


def apply_binaryop(binop, lhs, rhs, out):
    """Apply binary operator *binop* to operands *lhs* and *rhs*.
    The result is stored to *out*.

    Returns the number of null values.
    """
    args = (lhs.cffi_view, rhs.cffi_view, out.cffi_view)
    # apply binary operator
    binop(*args)
    # validity mask
    if out.has_null_mask:
        return apply_mask_and(lhs, rhs, out)
    else:
        return 0


def apply_unaryop(unaop, inp, out):
    """Apply unary operator *unaop* to *inp* and store to *out*.

    """
    args = (inp.cffi_view, out.cffi_view)
    # apply unary operator
    unaop(*args)


def apply_mask_and(col, mask, out):
    args = (col.cffi_view, mask.cffi_view, out.cffi_view)
    libgdf.gdf_validity_and(*args)
    nnz = count_nonzero_mask(out.mask.mem, size=len(out))
    return len(out) - nnz


np_gdf_dict = {np.float64: libgdf.GDF_FLOAT64,
               np.float32: libgdf.GDF_FLOAT32,
               np.int64:   libgdf.GDF_INT64,
               np.int32:   libgdf.GDF_INT32,
               np.int16:   libgdf.GDF_INT16,
               np.int8:    libgdf.GDF_INT8,
               np.bool_:   libgdf.GDF_INT8,
               np.datetime64: libgdf.GDF_DATE64}


def np_to_gdf_dtype(dtype):
    """Util to convert numpy dtype to gdf dtype.
    """
    if pd.api.types.is_categorical_dtype(dtype):
        return libgdf.GDF_INT8
    else:
        return np_gdf_dict[np.dtype(dtype).type]


def gdf_to_np_dtype(dtype):
    """Util to convert gdf dtype to numpy dtype.
    """
    return np.dtype({
         libgdf.GDF_FLOAT64: np.float64,
         libgdf.GDF_FLOAT32: np.float32,
         libgdf.GDF_INT64: np.int64,
         libgdf.GDF_INT32: np.int32,
         libgdf.GDF_INT16: np.int16,
         libgdf.GDF_INT8: np.int8,
         libgdf.GDF_DATE64: np.datetime64,
         libgdf.N_GDF_TYPES: np.int32,
         libgdf.GDF_CATEGORY: np.int32,
     }[dtype])


def np_to_pa_dtype(dtype):
    """Util to convert numpy dtype to PyArrow dtype.
    """
    return {
        np.float64:     pa.float64(),
        np.float32:     pa.float32(),
        np.int64:       pa.int64(),
        np.int32:       pa.int32(),
        np.int16:       pa.int16(),
        np.int8:        pa.int8(),
        np.bool_:       pa.int8(),
        np.datetime64:  pa.date64(),
    }[np.dtype(dtype).type]


def apply_reduce(fn, inp):
    # allocate output+temp array
    outsz = libgdf.gdf_reduce_optimal_output_size()
    out = rmm.device_array(outsz, dtype=inp.dtype)
    # call reduction
    fn(inp.cffi_view, unwrap_devary(out), outsz)
    # return 1st element
    return out[0]


def apply_sort(col_keys, col_vals, ascending=True):
    """Inplace sort
    """
    nelem = len(col_keys)
    begin_bit = 0
    end_bit = col_keys.dtype.itemsize * 8
    plan = libgdf.gdf_radixsort_plan(nelem, not ascending, begin_bit, end_bit)
    sizeof_key = col_keys.dtype.itemsize
    sizeof_val = col_vals.dtype.itemsize
    try:
        libgdf.gdf_radixsort_plan_setup(plan, sizeof_key, sizeof_val)
        libgdf.gdf_radixsort_generic(plan,
                                     col_keys.cffi_view,
                                     col_vals.cffi_view)
    finally:
        libgdf.gdf_radixsort_plan_free(plan)


_join_how_api = {
    'inner': libgdf.gdf_inner_join,
    'outer': libgdf.gdf_outer_join_generic,
    'left': libgdf.gdf_left_join,
}

_join_method_api = {
    'sort': libgdf.GDF_SORT,
    'hash': libgdf.GDF_HASH
}


def cffi_view_to_column_mem(cffi_view):
    intaddr=int(ffi.cast("uintptr_t", cffi_view.data))
    data = rmm.device_array_from_ptr(intaddr,
                                     nelem=cffi_view.size,
                                     dtype=gdf_to_np_dtype(cffi_view.dtype),
                                     finalizer=rmm._make_finalizer(intaddr, 0))

    if cffi_view.valid:
        intaddr=int(ffi.cast("uintptr_t", cffi_view.valid))
        mask = rmm.device_array_from_ptr(intaddr,
                                         nelem=calc_chunk_size(cffi_view.size,
                                                               mask_bitsize),
                                         dtype=mask_dtype,
                                         finalizer=rmm._make_finalizer(intaddr, 0))
    else:
        mask = None

    return data, mask


@contextlib.contextmanager
def apply_join(col_lhs, col_rhs, how, method='hash'):
    """Returns a tuple of the left and right joined indices as gpu arrays.
    """
    if(len(col_lhs) != len(col_rhs)):
        msg = "Unequal #columns in list 'col_lhs' and list 'col_rhs'"
        raise ValueError(msg)

    joiner = _join_how_api[how]
    method_api = _join_method_api[method]
    gdf_context = ffi.new('gdf_context*')

    if method == 'hash':
        libgdf.gdf_context_view(gdf_context, 0, method_api, 0)
    elif method == 'sort':
        libgdf.gdf_context_view(gdf_context, 1, method_api, 0)
    else:
        msg = "method not supported"
        raise ValueError(msg)

    col_result_l = columnview(0, None, dtype=np.int32)
    col_result_r = columnview(0, None, dtype=np.int32)

    if(how in ['left', 'inner']):
        list_lhs = []
        list_rhs = []
        for i in range(len(col_lhs)):
            list_lhs.append(col_lhs[i].cffi_view)
            list_rhs.append(col_rhs[i].cffi_view)

        # Call libgdf

        joiner(len(col_lhs), list_lhs, list_rhs, col_result_l,
               col_result_r, gdf_context)
    else:
        joiner(col_lhs[0].cffi_view, col_rhs[0].cffi_view, col_result_l,
               col_result_r)

    # Extract result

    left = rmm.device_array_from_ptr(ptr = col_result_l.data,
                                     nelem=col_result_l.size, 
                                     dtype=np.int32)

    right = rmm.device_array_from_ptr(ptr = col_result_r.data,
                                      nelem=col_result_r.size, 
                                      dtype=np.int32)

    yield(left, right)

    libgdf.gdf_column_free(col_result_l)
    libgdf.gdf_column_free(col_result_r)


def libgdf_join(col_lhs, col_rhs, on, how, method='sort'):
    joiner = _join_how_api[how]
    method_api = _join_method_api[method]
    gdf_context = ffi.new('gdf_context*')

    libgdf.gdf_context_view(gdf_context, 0, method_api, 0)

    if how not in ['left', 'inner']:
        msg = "new join api only supports left or inner"
        raise ValueError(msg)

    list_lhs = []
    list_rhs = []
    result_cols = []

    result_col_names = []

    left_idx = []
    right_idx = []
    # idx = 0
    for name, col in col_lhs.items():
        list_lhs.append(col._column.cffi_view)
        if name not in on:
            result_cols.append(columnview(0, None, dtype=col._column.dtype))
            result_col_names.append(name)

    for name in on:
        result_cols.append(columnview(0, None,
                                      dtype=col_lhs[name]._column.dtype))
        result_col_names.append(name)
        left_idx.append(list(col_lhs.keys()).index(name))
        right_idx.append(list(col_rhs.keys()).index(name))

    for name, col in col_rhs.items():
        list_rhs.append(col._column.cffi_view)
        if name not in on:
            result_cols.append(columnview(0, None, dtype=col._column.dtype))
            result_col_names.append(name)

    num_cols_to_join = len(on)
    result_num_cols = len(list_lhs) + len(list_rhs) - num_cols_to_join

    joiner(list_lhs,
           len(list_lhs),
           left_idx,
           list_rhs,
           len(list_rhs),
           right_idx,
           num_cols_to_join,
           result_num_cols,
           result_cols,
           ffi.NULL,
           ffi.NULL,
           gdf_context)

    res = []
    valids = []

    for col in result_cols:
<<<<<<< HEAD
        res.append(rmm.device_array_from_ptr(ptr=int(ffi.cast("uintptr_t",
                                                              col.data)),
                                             nelem=col.size,
                                             dtype=gdf_to_np_dtype(col.dtype)))
        valids.append(rmm.device_array_from_ptr(ptr=int(ffi.cast("uintptr_t",
                                                                 col.valid)),
                                                nelem=calc_chunk_size(col.size,
                                                                      mask_bitsize),
                                                dtype=mask_dtype))
=======
        res.append(_as_numba_devarray(intaddr=int(ffi.cast("uintptr_t",
                                                           col.data)),
                                      nelem=col.size,
                                      dtype=gdf_to_np_dtype(col.dtype),
                                      cb_dtor=cuda.driver.driver.cuMemFree))
        valids.append(_as_numba_devarray(intaddr=int(ffi.cast("uintptr_t",
                                                              col.valid)),
                                         nelem=calc_chunk_size(col.size,
                                                               mask_bitsize),
                                         dtype=mask_dtype,
                                         cb_dtor=cuda.driver.driver.cuMemFree))
>>>>>>> 9ab96a23

    return res, valids


def apply_prefixsum(col_inp, col_out, inclusive):
    libgdf.gdf_prefixsum_generic(col_inp, col_out, inclusive)


def apply_segsort(col_keys, col_vals, segments, descending=False,
                  plan=None):
    """Inplace segemented sort

    Parameters
    ----------
    col_keys : Column
    col_vals : Column
    segments : device array
    """
    # prepare
    nelem = len(col_keys)
    if nelem == segments.size:
        # As many seguments as there are elements.
        # Nothing to do.
        return

    if plan is None:
        plan = SegmentedRadixortPlan(nelem, col_keys.dtype, col_vals.dtype,
                                     descending=descending)

    plan.sort(segments, col_keys, col_vals)
    return plan


class SegmentedRadixortPlan(object):
    def __init__(self, nelem, key_dtype, val_dtype, descending=False):
        begin_bit = 0
        self.sizeof_key = key_dtype.itemsize
        self.sizeof_val = val_dtype.itemsize
        end_bit = self.sizeof_key * 8
        plan = libgdf.gdf_segmented_radixsort_plan(nelem, descending,
                                                   begin_bit, end_bit)
        self.plan = plan
        self.nelem = nelem
        self.is_closed = False
        self.setup()

    def __del__(self):
        if not self.is_closed:
            self.close()

    def close(self):
        libgdf.gdf_segmented_radixsort_plan_free(self.plan)
        self.is_closed = True
        self.plan = None

    def setup(self):
        libgdf.gdf_segmented_radixsort_plan_setup(self.plan, self.sizeof_key,
                                                  self.sizeof_val)

    def sort(self, segments, col_keys, col_vals):
        seg_dtype = np.uint32
        segsize_limit = 2 ** 16 - 1

        d_fullsegs = rmm.device_array(segments.size + 1, dtype=seg_dtype)
        d_begins = d_fullsegs[:-1]
        d_ends = d_fullsegs[1:]

        # Note: .astype is required below because .copy_to_device
        #       is just a plain memcpy
        d_begins.copy_to_device(cudautils.astype(segments, dtype=seg_dtype))
        d_ends[-1:].copy_to_device(np.require([self.nelem], dtype=seg_dtype))

        # The following is to handle the segument size limit due to
        # max CUDA grid size.
        range0 = range(0, segments.size, segsize_limit)
        range1 = itertools.chain(range0[1:], [segments.size])
        for s, e in zip(range0, range1):
            segsize = e - s
            libgdf.gdf_segmented_radixsort_generic(self.plan,
                                                   col_keys.cffi_view,
                                                   col_vals.cffi_view,
                                                   segsize,
                                                   unwrap_devary(d_begins[s:]),
                                                   unwrap_devary(d_ends[s:]))


def hash_columns(columns, result):
    """Hash the *columns* and store in *result*.
    Returns *result*
    """
    assert len(columns) > 0
    assert result.dtype == np.int32
    # No-op for 0-sized
    if len(result) == 0:
        return result
    col_input = [col.cffi_view for col in columns]
    col_out = result.cffi_view
    ncols = len(col_input)
    hashfn = libgdf.GDF_HASH_MURMUR3
    libgdf.gdf_hash(ncols, col_input, hashfn, col_out)
    return result


def hash_partition(input_columns, key_indices, nparts, output_columns):
    """Partition the input_columns by the hash values on the keys.

    Parameters
    ----------
    input_columns : sequence of Column
    key_indices : sequence of int
        Indices into `input_columns` that indicates the key columns.
    nparts : int
        number of partitions

    Returns
    -------
    partition_offsets : list of int
        Each index indicates the start of a partition.
    """
    assert len(input_columns) == len(output_columns)

    col_inputs = [col.cffi_view for col in input_columns]
    col_outputs = [col.cffi_view for col in output_columns]
    offsets = ffi.new('int[]', nparts)
    hashfn = libgdf.GDF_HASH_MURMUR3

    libgdf.gdf_hash_partition(
        len(col_inputs),
        col_inputs,
        key_indices,
        len(key_indices),
        nparts,
        col_outputs,
        offsets,
        hashfn
    )

    offsets = list(offsets)
    return offsets


def count_nonzero_mask(mask, size):
    assert mask.size * mask_bitsize >= size
    nnz = ffi.new('int*')
    nnz[0] = 0
    mask_ptr, addr = unwrap_mask(mask)

    if addr != ffi.NULL:
        libgdf.gdf_count_nonzero_mask(mask_ptr, size, nnz)

    return nnz[0]


_GDF_COLORS = {
    'green':    libgdf.GDF_GREEN,
    'blue':     libgdf.GDF_BLUE,
    'yellow':   libgdf.GDF_YELLOW,
    'purple':   libgdf.GDF_PURPLE,
    'cyan':     libgdf.GDF_CYAN,
    'red':      libgdf.GDF_RED,
    'white':    libgdf.GDF_WHITE,
}


def str_to_gdf_color(s):
    """Util to convert str to gdf_color type.
    """
    return _GDF_COLORS[s.lower()]


def nvtx_range_push(name, color='green'):
    """
    Demarcate the beginning of a user-defined NVTX range.

    Parameters
    ----------
    name : str
        The name of the NVTX range
    color : str
        The color to use for the range.
        Can be named color or hex RGB string.
    """
    name_c = ffi.new("char[]", name.encode('ascii'))

    try:
        color = int(color, 16)  # only works if color is a hex string
        libgdf.gdf_nvtx_range_push_hex(name_c, ffi.cast('unsigned int', color))
    except ValueError:
        color = str_to_gdf_color(color)
        libgdf.gdf_nvtx_range_push(name_c, color)


def nvtx_range_pop():
    """ Demarcate the end of the inner-most range.
    """
    libgdf.gdf_nvtx_range_pop()<|MERGE_RESOLUTION|>--- conflicted
+++ resolved
@@ -344,29 +344,17 @@
     valids = []
 
     for col in result_cols:
-<<<<<<< HEAD
-        res.append(rmm.device_array_from_ptr(ptr=int(ffi.cast("uintptr_t",
-                                                              col.data)),
+        intaddr = int(ffi.cast("uintptr_t", col.data))
+        res.append(rmm.device_array_from_ptr(ptr=intaddr,
                                              nelem=col.size,
-                                             dtype=gdf_to_np_dtype(col.dtype)))
-        valids.append(rmm.device_array_from_ptr(ptr=int(ffi.cast("uintptr_t",
-                                                                 col.valid)),
+                                             dtype=gdf_to_np_dtype(col.dtype),
+                                             finalizer=rmm._make_finalizer(intaddr, 0)))
+        intaddr = int(ffi.cast("uintptr_t", col.valid))
+        valids.append(rmm.device_array_from_ptr(ptr=intaddr,
                                                 nelem=calc_chunk_size(col.size,
                                                                       mask_bitsize),
-                                                dtype=mask_dtype))
-=======
-        res.append(_as_numba_devarray(intaddr=int(ffi.cast("uintptr_t",
-                                                           col.data)),
-                                      nelem=col.size,
-                                      dtype=gdf_to_np_dtype(col.dtype),
-                                      cb_dtor=cuda.driver.driver.cuMemFree))
-        valids.append(_as_numba_devarray(intaddr=int(ffi.cast("uintptr_t",
-                                                              col.valid)),
-                                         nelem=calc_chunk_size(col.size,
-                                                               mask_bitsize),
-                                         dtype=mask_dtype,
-                                         cb_dtor=cuda.driver.driver.cuMemFree))
->>>>>>> 9ab96a23
+                                                dtype=mask_dtype,
+                                                finalizer=rmm._make_finalizer(intaddr, 0)))
 
     return res, valids
 
